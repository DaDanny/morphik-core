import asyncio
import json
import logging
import time  # Add time import for profiling
from datetime import UTC, datetime, timedelta
from typing import Any, Dict, List, Optional, Union

import arq
import jwt
import tomli
from fastapi import Depends, FastAPI, Form, Header, HTTPException, Query, UploadFile
from fastapi.middleware.cors import CORSMiddleware  # Import CORSMiddleware
from fastapi.responses import StreamingResponse
from opentelemetry.instrumentation.fastapi import FastAPIInstrumentor
from starlette.middleware.sessions import SessionMiddleware

from core.agent import MorphikAgent
from core.app_factory import lifespan
from core.auth_utils import verify_token
from core.config import get_settings
from core.database.postgres_database import PostgresDatabase
from core.dependencies import get_redis_pool
from core.limits_utils import check_and_increment_limits
from core.logging_config import setup_logging
from core.middleware.profiling import ProfilingMiddleware
from core.models.auth import AuthContext, EntityType
from core.models.chat import ChatMessage
from core.models.completion import ChunkSource, CompletionResponse
from core.models.documents import ChunkResult, Document, DocumentResult
from core.models.folders import Folder, FolderCreate, FolderSummary
from core.models.graph import Graph
from core.models.prompts import validate_prompt_overrides_with_http_exception
from core.models.request import (
    AgentQueryRequest,
    CompletionQueryRequest,
    CreateGraphRequest,
    GenerateUriRequest,
    IngestTextRequest,
    RetrieveRequest,
    SetFolderRuleRequest,
    UpdateGraphRequest,
)
from core.routes.document import router as document_router
from core.routes.ingest import router as ingest_router
from core.routes.model_config import router as model_config_router
from core.routes.models import router as models_router
from core.services.telemetry import TelemetryService
from core.services_init import document_service

# Set up logging configuration for Docker environment
setup_logging()

# Initialize FastAPI app
logger = logging.getLogger(__name__)


# Performance tracking class
class PerformanceTracker:
    def __init__(self, operation_name: str):
        self.operation_name = operation_name
        self.start_time = time.time()
        self.phases = {}
        self.current_phase = None
        self.phase_start = None

    def start_phase(self, phase_name: str):
        # End current phase if one is running
        if self.current_phase and self.phase_start:
            self.phases[self.current_phase] = time.time() - self.phase_start

        # Start new phase
        self.current_phase = phase_name
        self.phase_start = time.time()

    def end_phase(self):
        if self.current_phase and self.phase_start:
            self.phases[self.current_phase] = time.time() - self.phase_start
            self.current_phase = None
            self.phase_start = None

    def add_suboperation(self, name: str, duration: float):
        """Add a sub-operation timing"""
        self.phases[name] = duration

    def log_summary(self, additional_info: str = ""):
        total_time = time.time() - self.start_time

        # End current phase if still running
        if self.current_phase and self.phase_start:
            self.phases[self.current_phase] = time.time() - self.phase_start

        logger.info(f"=== {self.operation_name} Performance Summary ===")
        logger.info(f"Total time: {total_time:.2f}s")

        # Sort phases by duration (longest first)
        for phase, duration in sorted(self.phases.items(), key=lambda x: x[1], reverse=True):
            percentage = (duration / total_time) * 100 if total_time > 0 else 0
            logger.info(f"  - {phase}: {duration:.2f}s ({percentage:.1f}%)")

        if additional_info:
            logger.info(additional_info)
        logger.info("=" * (len(self.operation_name) + 31))


# ---------------------------------------------------------------------------
# Application instance & core initialisation (moved lifespan, rest unchanged)
# ---------------------------------------------------------------------------

app = FastAPI(lifespan=lifespan)

# --------------------------------------------------------
# Optional per-request profiler (ENABLE_PROFILING=1)
# --------------------------------------------------------

app.add_middleware(ProfilingMiddleware)

# Add CORS middleware (same behaviour as before refactor)
app.add_middleware(
    CORSMiddleware,
    allow_origins=["*"],
    allow_credentials=True,
    allow_methods=["*"],
    allow_headers=["*"],
)

# Initialise telemetry service
telemetry = TelemetryService()

# OpenTelemetry instrumentation – exclude noisy spans/headers
FastAPIInstrumentor.instrument_app(
    app,
    excluded_urls="health,health/.*",
    exclude_spans=["send", "receive"],
    http_capture_headers_server_request=None,
    http_capture_headers_server_response=None,
    tracer_provider=None,
)

# Global settings object
settings = get_settings()

# ---------------------------------------------------------------------------
# Session cookie behaviour differs between cloud / self-hosted
# ---------------------------------------------------------------------------

if settings.MODE == "cloud":
    app.add_middleware(
        SessionMiddleware,
        secret_key=settings.SESSION_SECRET_KEY,
        same_site="none",
        https_only=True,
    )
else:
    app.add_middleware(SessionMiddleware, secret_key=settings.SESSION_SECRET_KEY)


# Simple health check endpoint
@app.get("/ping")
async def ping_health():
    """Simple health check endpoint that returns 200 OK."""
    logger.info("Ping health check endpoint called")
    return {"status": "ok", "message": "Server is running"}


<<<<<<< HEAD
@app.get("/settings")
async def get_current_settings(auth: AuthContext = Depends(verify_token)):
    """
    Get current Morphik configuration settings.
    
    This endpoint returns the current configuration settings that the service started with,
    useful for debugging and verifying configuration changes.
    
    Args:
        auth: Authentication context (requires admin permissions)
        
    Returns:
        Dict containing current configuration settings
    """
    # Only allow admin users to view settings
    if not auth.permissions or "admin" not in auth.permissions:
        raise HTTPException(status_code=403, detail="Admin permissions required to view settings")
    
    try:
        # Get current settings
        current_settings = get_settings()
        
        # Convert to dict and remove sensitive information
        settings_dict = current_settings.model_dump()
        
        # Remove sensitive keys
        sensitive_keys = [
            "JWT_SECRET_KEY",
            "SESSION_SECRET_KEY", 
            "POSTGRES_URI",
            "UNSTRUCTURED_API_KEY",
            "AWS_ACCESS_KEY",
            "AWS_SECRET_ACCESS_KEY",
            "OPENAI_API_KEY",
            "ANTHROPIC_API_KEY",
            "ASSEMBLYAI_API_KEY",
            "GEMINI_API_KEY",
            "MORPHIK_EMBEDDING_API_KEY",
            "MORPHIK_GRAPH_API_KEY"
        ]
        
        for key in sensitive_keys:
            if key in settings_dict:
                settings_dict[key] = "***REDACTED***" if settings_dict[key] else None
        
        return {
            "settings": settings_dict,
            "timestamp": datetime.now(UTC).isoformat(),
            "config_source": "morphik.toml"
        }
        
    except Exception as e:
        logger.error(f"Error retrieving settings: {e}")
        raise HTTPException(status_code=500, detail=f"Error retrieving settings: {str(e)}")
=======
@app.get("/models")
async def get_available_models(auth: AuthContext = Depends(verify_token)):
    """
    Get list of available models from configuration.
    
    Returns models grouped by type (chat, embedding, etc.) with their metadata.
    """
    try:
        # Load the morphik.toml file to get registered models
        with open("morphik.toml", "rb") as f:
            config = tomli.load(f)
        
        registered_models = config.get("registered_models", {})
        
        # Group models by their purpose
        chat_models = []
        embedding_models = []
        
        for model_key, model_config in registered_models.items():
            model_info = {
                "id": model_key,
                "model": model_config.get("model_name", model_key),
                "provider": _extract_provider(model_config.get("model_name", "")),
                "config": model_config
            }
            
            # Categorize models based on their names or configuration
            if "embedding" in model_key.lower():
                embedding_models.append(model_info)
            else:
                chat_models.append(model_info)
        
        # Also add the default configured models
        default_models = {
            "completion": config.get("completion", {}).get("model"),
            "agent": config.get("agent", {}).get("model"),
            "embedding": config.get("embedding", {}).get("model"),
        }
        
        return {
            "chat_models": chat_models,
            "embedding_models": embedding_models,
            "default_models": default_models,
            "providers": ["openai", "anthropic", "google", "azure", "ollama", "custom"]
        }
    except Exception as e:
        logger.error(f"Error loading models: {e}")
        raise HTTPException(status_code=500, detail="Failed to load available models")


def _extract_provider(model_name: str) -> str:
    """Extract provider from model name."""
    if model_name.startswith("gpt"):
        return "openai"
    elif model_name.startswith("claude"):
        return "anthropic"
    elif model_name.startswith("gemini"):
        return "google"
    elif model_name.startswith("ollama"):
        return "ollama"
    elif "azure" in model_name:
        return "azure"
    else:
        return "custom"
>>>>>>> 08a489e2


# ---------------------------------------------------------------------------
# Core singletons (database, vector store, storage, parser, models …)
# ---------------------------------------------------------------------------


# Store on app.state for later access
app.state.document_service = document_service
logger.info("Document service initialized and stored on app.state")

# Register ingest router
app.include_router(ingest_router)

# Register document router
app.include_router(document_router)

# Register model config router
app.include_router(model_config_router)

# Register models router
app.include_router(models_router)

# Single MorphikAgent instance (tool definitions cached)
morphik_agent = MorphikAgent(document_service=document_service)


# Helper function to normalize folder_name parameter
def normalize_folder_name(folder_name: Optional[Union[str, List[str]]]) -> Optional[Union[str, List[str]]]:
    """Convert string 'null' to None for folder_name parameter."""
    if folder_name is None:
        return None
    if isinstance(folder_name, str):
        return None if folder_name.lower() == "null" else folder_name
    if isinstance(folder_name, list):
        return [None if f.lower() == "null" else f for f in folder_name]
    return folder_name


# Enterprise-only routes (optional)
try:
    from ee.routers import init_app as _init_ee_app  # type: ignore  # noqa: E402

    _init_ee_app(app)  # noqa: SLF001 – runtime extension
except ModuleNotFoundError as exc:
    logger.debug("Enterprise package not found – running in community mode.")
    logger.error("ModuleNotFoundError: %s", exc, exc_info=True)
except ImportError as exc:
    logger.error("Failed to import init_app from ee.routers: %s", exc, exc_info=True)
except Exception as exc:  # noqa: BLE001
    logger.error("An unexpected error occurred during EE app initialization: %s", exc, exc_info=True)


@app.post("/retrieve/chunks", response_model=List[ChunkResult])
@telemetry.track(operation_type="retrieve_chunks", metadata_resolver=telemetry.retrieve_chunks_metadata)
async def retrieve_chunks(request: RetrieveRequest, auth: AuthContext = Depends(verify_token)):
    """
    Retrieve relevant chunks.

    Args:
        request: RetrieveRequest containing:
            - query: Search query text
            - filters: Optional metadata filters
            - k: Number of results (default: 4)
            - min_score: Minimum similarity threshold (default: 0.0)
            - use_reranking: Whether to use reranking
            - use_colpali: Whether to use ColPali-style embedding model
            - folder_name: Optional folder to scope the search to
            - end_user_id: Optional end-user ID to scope the search to
        auth: Authentication context

    Returns:
        List[ChunkResult]: List of relevant chunks
    """
    # Initialize performance tracker
    perf = PerformanceTracker(f"Retrieve Chunks: '{request.query[:50]}...'")

    try:
        # Main retrieval operation
        perf.start_phase("document_service_retrieve_chunks")
        results = await document_service.retrieve_chunks(
            request.query,
            auth,
            request.filters,
            request.k,
            request.min_score,
            request.use_reranking,
            request.use_colpali,
            request.folder_name,
            request.end_user_id,
            perf,  # Pass performance tracker
        )

        # Log consolidated performance summary
        perf.log_summary(f"Retrieved {len(results)} chunks")

        return results
    except PermissionError as e:
        raise HTTPException(status_code=403, detail=str(e))


@app.post("/retrieve/docs", response_model=List[DocumentResult])
@telemetry.track(operation_type="retrieve_docs", metadata_resolver=telemetry.retrieve_docs_metadata)
async def retrieve_documents(request: RetrieveRequest, auth: AuthContext = Depends(verify_token)):
    """
    Retrieve relevant documents.

    Args:
        request: RetrieveRequest containing:
            - query: Search query text
            - filters: Optional metadata filters
            - k: Number of results (default: 4)
            - min_score: Minimum similarity threshold (default: 0.0)
            - use_reranking: Whether to use reranking
            - use_colpali: Whether to use ColPali-style embedding model
            - folder_name: Optional folder to scope the search to
            - end_user_id: Optional end-user ID to scope the search to
        auth: Authentication context

    Returns:
        List[DocumentResult]: List of relevant documents
    """
    # Initialize performance tracker
    perf = PerformanceTracker(f"Retrieve Docs: '{request.query[:50]}...'")

    try:
        # Main retrieval operation
        perf.start_phase("document_service_retrieve_docs")
        results = await document_service.retrieve_docs(
            request.query,
            auth,
            request.filters,
            request.k,
            request.min_score,
            request.use_reranking,
            request.use_colpali,
            request.folder_name,
            request.end_user_id,
        )

        # Log consolidated performance summary
        perf.log_summary(f"Retrieved {len(results)} documents")

        return results
    except PermissionError as e:
        raise HTTPException(status_code=403, detail=str(e))


@app.post("/batch/documents", response_model=List[Document])
@telemetry.track(operation_type="batch_get_documents", metadata_resolver=telemetry.batch_documents_metadata)
async def batch_get_documents(request: Dict[str, Any], auth: AuthContext = Depends(verify_token)):
    """
    Retrieve multiple documents by their IDs in a single batch operation.

    Args:
        request: Dictionary containing:
            - document_ids: List of document IDs to retrieve
            - folder_name: Optional folder to scope the operation to
            - end_user_id: Optional end-user ID to scope the operation to
        auth: Authentication context

    Returns:
        List[Document]: List of documents matching the IDs
    """
    # Initialize performance tracker
    perf = PerformanceTracker("Batch Get Documents")

    try:
        # Extract document_ids from request
        perf.start_phase("request_extraction")
        document_ids = request.get("document_ids", [])
        folder_name = request.get("folder_name")
        end_user_id = request.get("end_user_id")

        if not document_ids:
            perf.log_summary("No document IDs provided")
            return []

        # Create system filters for folder and user scoping
        perf.start_phase("filter_creation")
        system_filters = {}
        if folder_name is not None:
            normalized_folder_name = normalize_folder_name(folder_name)
            system_filters["folder_name"] = normalized_folder_name
        if end_user_id:
            system_filters["end_user_id"] = end_user_id
        if auth.app_id:
            system_filters["app_id"] = auth.app_id

        # Main batch retrieval operation
        perf.start_phase("batch_retrieve_documents")
        results = await document_service.batch_retrieve_documents(document_ids, auth, folder_name, end_user_id)

        # Log consolidated performance summary
        perf.log_summary(f"Retrieved {len(results)}/{len(document_ids)} documents")

        return results
    except PermissionError as e:
        raise HTTPException(status_code=403, detail=str(e))


@app.post("/batch/chunks", response_model=List[ChunkResult])
@telemetry.track(operation_type="batch_get_chunks", metadata_resolver=telemetry.batch_chunks_metadata)
async def batch_get_chunks(request: Dict[str, Any], auth: AuthContext = Depends(verify_token)):
    """
    Retrieve specific chunks by their document ID and chunk number in a single batch operation.

    Args:
        request: Dictionary containing:
            - sources: List of ChunkSource objects (with document_id and chunk_number)
            - folder_name: Optional folder to scope the operation to
            - end_user_id: Optional end-user ID to scope the operation to
            - use_colpali: Whether to use ColPali-style embedding
        auth: Authentication context

    Returns:
        List[ChunkResult]: List of chunk results
    """
    # Initialize performance tracker
    perf = PerformanceTracker("Batch Get Chunks")

    try:
        # Extract sources from request
        perf.start_phase("request_extraction")
        sources = request.get("sources", [])
        folder_name = request.get("folder_name")
        end_user_id = request.get("end_user_id")
        use_colpali = request.get("use_colpali")

        if not sources:
            perf.log_summary("No sources provided")
            return []

        # Convert sources to ChunkSource objects if needed
        perf.start_phase("source_conversion")
        chunk_sources = []
        for source in sources:
            if isinstance(source, dict):
                chunk_sources.append(ChunkSource(**source))
            else:
                chunk_sources.append(source)

        # Create system filters for folder and user scoping
        perf.start_phase("filter_creation")
        system_filters = {}
        if folder_name is not None:
            normalized_folder_name = normalize_folder_name(folder_name)
            system_filters["folder_name"] = normalized_folder_name
        if end_user_id:
            system_filters["end_user_id"] = end_user_id
        if auth.app_id:
            system_filters["app_id"] = auth.app_id

        # Main batch retrieval operation
        perf.start_phase("batch_retrieve_chunks")
        results = await document_service.batch_retrieve_chunks(
            chunk_sources, auth, folder_name, end_user_id, use_colpali
        )

        # Log consolidated performance summary
        perf.log_summary(f"Retrieved {len(results)}/{len(sources)} chunks")

        return results
    except PermissionError as e:
        raise HTTPException(status_code=403, detail=str(e))


@app.post("/query", response_model=CompletionResponse)
@telemetry.track(operation_type="query", metadata_resolver=telemetry.query_metadata)
async def query_completion(
    request: CompletionQueryRequest,
    auth: AuthContext = Depends(verify_token),
    redis: arq.ArqRedis = Depends(get_redis_pool),
):
    """
    Generate completion using relevant chunks as context.

    When graph_name is provided, the query will leverage the knowledge graph
    to enhance retrieval by finding relevant entities and their connected documents.

    Args:
        request: CompletionQueryRequest containing:
            - query: Query text
            - filters: Optional metadata filters
            - k: Number of chunks to use as context (default: 4)
            - min_score: Minimum similarity threshold (default: 0.0)
            - max_tokens: Maximum tokens in completion
            - temperature: Model temperature
            - use_reranking: Whether to use reranking
            - use_colpali: Whether to use ColPali-style embedding model
            - graph_name: Optional name of the graph to use for knowledge graph-enhanced retrieval
            - hop_depth: Number of relationship hops to traverse in the graph (1-3)
            - include_paths: Whether to include relationship paths in the response
            - prompt_overrides: Optional customizations for entity extraction, resolution, and query prompts
            - folder_name: Optional folder to scope the operation to
            - end_user_id: Optional end-user ID to scope the operation to
            - schema: Optional schema for structured output
            - chat_id: Optional chat conversation identifier for maintaining history
        auth: Authentication context

    Returns:
        CompletionResponse: Generated text completion or structured output
    """
    # Initialize performance tracker
    perf = PerformanceTracker(f"Query: '{request.query[:50]}...'")

    try:
        # Validate prompt overrides before proceeding
        perf.start_phase("prompt_validation")
        if request.prompt_overrides:
            validate_prompt_overrides_with_http_exception(request.prompt_overrides, operation_type="query")

        # Chat history retrieval
        perf.start_phase("chat_history_retrieval")
        history_key = None
        history: List[Dict[str, Any]] = []
        if request.chat_id:
            history_key = f"chat:{request.chat_id}"
            stored = await redis.get(history_key)
            if stored:
                try:
                    history = json.loads(stored)
                except Exception:
                    history = []
            else:
                db_hist = await document_service.db.get_chat_history(request.chat_id, auth.user_id, auth.app_id)
                if db_hist:
                    history = db_hist

            history.append(
                {
                    "role": "user",
                    "content": request.query,
                    "timestamp": datetime.now(UTC).isoformat(),
                }
            )

        # Check query limits if in cloud mode
        perf.start_phase("limits_check")
        if settings.MODE == "cloud" and auth.user_id:
            # Check limits before proceeding
            await check_and_increment_limits(auth, "query", 1)

        # Main query processing
        perf.start_phase("document_service_query")
        result = await document_service.query(
            request.query,
            auth,
            request.filters,
            request.k,
            request.min_score,
            request.max_tokens,
            request.temperature,
            request.use_reranking,
            request.use_colpali,
            request.graph_name,
            request.hop_depth,
            request.include_paths,
            request.prompt_overrides,
            request.folder_name,
            request.end_user_id,
            request.schema,
            history,
            perf,  # Pass performance tracker
            request.stream_response,
            request.llm_config,
        )

        # Handle streaming vs non-streaming responses
        if request.stream_response:
            # For streaming responses, unpack the tuple
            response_stream, sources = result

            async def generate_stream():
                full_content = ""
                first_token_time = None

                async for chunk in response_stream:
                    # Track time to first token
                    if first_token_time is None:
                        first_token_time = time.time()
                        completion_start_to_first_token = first_token_time - perf.start_time
                        perf.add_suboperation("completion_start_to_first_token", completion_start_to_first_token)
                        logger.info(f"Completion start to first token: {completion_start_to_first_token:.2f}s")

                    full_content += chunk
                    yield f"data: {json.dumps({'type': 'assistant', 'content': chunk})}\n\n"

                # Convert sources to the format expected by frontend
                sources_info = [
                    {"document_id": source.document_id, "chunk_number": source.chunk_number, "score": source.score}
                    for source in sources
                ]

                # Send completion signal with sources
                yield f"data: {json.dumps({'type': 'done', 'sources': sources_info})}\n\n"

                # Handle chat history after streaming is complete
                if history_key:
                    history.append(
                        {
                            "role": "assistant",
                            "content": full_content,
                            "timestamp": datetime.now(UTC).isoformat(),
                        }
                    )
                    await redis.set(history_key, json.dumps(history))
                    await document_service.db.upsert_chat_history(
                        request.chat_id,
                        auth.user_id,
                        auth.app_id,
                        history,
                    )

                # Log consolidated performance summary for streaming
                streaming_time = time.time() - first_token_time if first_token_time else 0
                perf.add_suboperation("streaming_duration", streaming_time)
                perf.log_summary(f"Generated streaming completion with {len(sources)} sources")

            headers = {
                "Cache-Control": "no-cache",
                "Connection": "keep-alive",
                "Access-Control-Allow-Origin": "*",
                "Access-Control-Allow-Headers": "*",
            }
            return StreamingResponse(generate_stream(), media_type="text/event-stream", headers=headers)
        else:
            # For non-streaming responses, result is just the CompletionResponse
            response = result

            # Chat history storage for non-streaming responses
            perf.start_phase("chat_history_storage")
            if history_key:
                history.append(
                    {
                        "role": "assistant",
                        "content": response.completion,
                        "timestamp": datetime.now(UTC).isoformat(),
                    }
                )
                await redis.set(history_key, json.dumps(history))
                await document_service.db.upsert_chat_history(
                    request.chat_id,
                    auth.user_id,
                    auth.app_id,
                    history,
                )

            # Log consolidated performance summary
            perf.log_summary(f"Generated completion with {len(response.sources) if response.sources else 0} sources")

            return response
    except ValueError as e:
        validate_prompt_overrides_with_http_exception(operation_type="query", error=e)
    except PermissionError as e:
        raise HTTPException(status_code=403, detail=str(e))


@app.get("/chat/{chat_id}", response_model=List[ChatMessage])
async def get_chat_history(
    chat_id: str,
    auth: AuthContext = Depends(verify_token),
    redis: arq.ArqRedis = Depends(get_redis_pool),
):
    """Retrieve the message history for a chat conversation.

    Args:
        chat_id: Identifier of the conversation whose history should be loaded.
        auth: Authentication context used to verify access to the conversation.
        redis: Redis connection where chat messages are stored.

    Returns:
        A list of :class:`ChatMessage` objects or an empty list if no history
        exists.
    """
    history_key = f"chat:{chat_id}"
    stored = await redis.get(history_key)
    if not stored:
        db_hist = await document_service.db.get_chat_history(chat_id, auth.user_id, auth.app_id)
        if not db_hist:
            return []
        return [ChatMessage(**m) for m in db_hist]
    try:
        data = json.loads(stored)
        return [ChatMessage(**m) for m in data]
    except Exception:
        return []


@app.get("/models/available")
async def get_available_models_for_selection(auth: AuthContext = Depends(verify_token)):
    """Get list of available models for UI selection.
    
    Returns a list of models that can be used for queries. Each model includes:
    - id: Model identifier to use in llm_config
    - name: Display name for the model
    - provider: The LLM provider (e.g., openai, anthropic, ollama)
    - description: Optional description of the model
    """
    # For now, return some common models that work with LiteLLM
    # In the future, this could be configurable or dynamically determined
    models = [
        {
            "id": "gpt-4o",
            "name": "GPT-4o",
            "provider": "openai",
            "description": "OpenAI's most capable model with vision support"
        },
        {
            "id": "gpt-4o-mini",
            "name": "GPT-4o Mini",
            "provider": "openai",
            "description": "Faster, more affordable GPT-4o variant"
        },
        {
            "id": "claude-3-5-sonnet-20241022",
            "name": "Claude 3.5 Sonnet",
            "provider": "anthropic",
            "description": "Anthropic's most intelligent model"
        },
        {
            "id": "claude-3-5-haiku-20241022",
            "name": "Claude 3.5 Haiku",
            "provider": "anthropic",
            "description": "Fast and affordable Claude model"
        },
        {
            "id": "gemini/gemini-1.5-pro",
            "name": "Gemini 1.5 Pro",
            "provider": "google",
            "description": "Google's advanced model with long context"
        },
        {
            "id": "gemini/gemini-1.5-flash",
            "name": "Gemini 1.5 Flash",
            "provider": "google",
            "description": "Fast and efficient Gemini model"
        },
        {
            "id": "deepseek/deepseek-chat",
            "name": "DeepSeek Chat",
            "provider": "deepseek",
            "description": "DeepSeek's conversational AI model"
        },
        {
            "id": "groq/llama-3.3-70b-versatile",
            "name": "Llama 3.3 70B",
            "provider": "groq",
            "description": "Fast inference with Groq"
        },
        {
            "id": "groq/llama-3.1-8b-instant",
            "name": "Llama 3.1 8B",
            "provider": "groq",
            "description": "Ultra-fast small model on Groq"
        }
    ]
    
    # Check if there's a configured model in settings to add to the list
    if hasattr(settings, "COMPLETION_MODEL") and hasattr(settings, "REGISTERED_MODELS"):
        configured_model = settings.COMPLETION_MODEL
        if configured_model in settings.REGISTERED_MODELS:
            config = settings.REGISTERED_MODELS[configured_model]
            model_name = config.get("model_name", configured_model)
            # Add the configured model if it's not already in the list
            if not any(m["id"] == model_name for m in models):
                models.insert(0, {
                    "id": model_name,
                    "name": f"{configured_model} (Configured)",
                    "provider": "configured",
                    "description": "Currently configured model in morphik.toml"
                })
    
    return {"models": models}


@app.post("/agent", response_model=Dict[str, Any])
@telemetry.track(operation_type="agent_query")
async def agent_query(
    request: AgentQueryRequest,
    auth: AuthContext = Depends(verify_token),
    redis: arq.ArqRedis = Depends(get_redis_pool),
):
    """Execute an agent-style query using the :class:`MorphikAgent`.

    Args:
        request: The query payload containing the natural language question and optional chat_id.
        auth: Authentication context used to enforce limits and access control.
        redis: Redis connection for chat history storage.

    Returns:
        A dictionary with the agent's full response.
    """
    # Chat history retrieval
    history_key = None
    history: List[Dict[str, Any]] = []
    if request.chat_id:
        history_key = f"chat:{request.chat_id}"
        stored = await redis.get(history_key)
        if stored:
            try:
                history = json.loads(stored)
            except Exception:
                history = []
        else:
            db_hist = await document_service.db.get_chat_history(request.chat_id, auth.user_id, auth.app_id)
            if db_hist:
                history = db_hist

        history.append(
            {
                "role": "user",
                "content": request.query,
                "timestamp": datetime.now(UTC).isoformat(),
            }
        )

    # Check free-tier agent call limits in cloud mode
    if settings.MODE == "cloud" and auth.user_id:
        await check_and_increment_limits(auth, "agent", 1)

    # Use the shared MorphikAgent instance; per-run state is now isolated internally
    response = await morphik_agent.run(request.query, auth, history)

    # Chat history storage
    if history_key:
        # Store the full agent response with structured data
        agent_message = {
            "role": "assistant",
            "content": response.get("response", ""),
            "timestamp": datetime.now(UTC).isoformat(),
            # Store agent-specific structured data
            "agent_data": {
                "display_objects": response.get("display_objects", []),
                "tool_history": response.get("tool_history", []),
                "sources": response.get("sources", []),
            },
        }
        history.append(agent_message)
        await redis.set(history_key, json.dumps(history))
        await document_service.db.upsert_chat_history(
            request.chat_id,
            auth.user_id,
            auth.app_id,
            history,
        )

    # Return the complete response dictionary
    return response


@app.post("/documents", response_model=List[Document])
async def list_documents(
    auth: AuthContext = Depends(verify_token),
    skip: int = 0,
    limit: int = 10000,
    filters: Optional[Dict[str, Any]] = None,
    folder_name: Optional[Union[str, List[str]]] = Query(None),
    end_user_id: Optional[str] = None,
):
    """
    List accessible documents.

    Args:
        auth: Authentication context
        skip: Number of documents to skip
        limit: Maximum number of documents to return
        filters: Optional metadata filters
        folder_name: Optional folder to scope the operation to
        end_user_id: Optional end-user ID to scope the operation to

    Returns:
        List[Document]: List of accessible documents
    """
    # Create system filters for folder and user scoping
    system_filters = {}

    # Normalize folder_name parameter (convert string "null" to None)
    if folder_name is not None:
        normalized_folder_name = normalize_folder_name(folder_name)
        system_filters["folder_name"] = normalized_folder_name
    if end_user_id:
        system_filters["end_user_id"] = end_user_id
    if auth.app_id:
        system_filters["app_id"] = auth.app_id

    return await document_service.db.get_documents(auth, skip, limit, filters, system_filters)


@app.get("/documents/{document_id}", response_model=Document)
async def get_document(document_id: str, auth: AuthContext = Depends(verify_token)):
    """Retrieve a single document by its external identifier.

    Args:
        document_id: External ID of the document to fetch.
        auth: Authentication context used to verify access rights.

    Returns:
        The :class:`Document` metadata if found.
    """
    try:
        doc = await document_service.db.get_document(document_id, auth)
        logger.debug(f"Found document: {doc}")
        if not doc:
            raise HTTPException(status_code=404, detail="Document not found")
        return doc
    except HTTPException as e:
        logger.error(f"Error getting document: {e}")
        raise e


@app.get("/documents/{document_id}/status", response_model=Dict[str, Any])
async def get_document_status(document_id: str, auth: AuthContext = Depends(verify_token)):
    """
    Get the processing status of a document.

    Args:
        document_id: ID of the document to check
        auth: Authentication context

    Returns:
        Dict containing status information for the document
    """
    try:
        doc = await document_service.db.get_document(document_id, auth)
        if not doc:
            raise HTTPException(status_code=404, detail="Document not found")

        # Extract status information
        status = doc.system_metadata.get("status", "unknown")

        response = {
            "document_id": doc.external_id,
            "status": status,
            "filename": doc.filename,
            "created_at": doc.system_metadata.get("created_at"),
            "updated_at": doc.system_metadata.get("updated_at"),
        }

        # Add error information if failed
        if status == "failed":
            response["error"] = doc.system_metadata.get("error", "Unknown error")

        return response
    except HTTPException:
        raise
    except Exception as e:
        logger.error(f"Error getting document status: {str(e)}")
        raise HTTPException(status_code=500, detail=f"Error getting document status: {str(e)}")


@app.delete("/documents/{document_id}")
@telemetry.track(operation_type="delete_document", metadata_resolver=telemetry.document_delete_metadata)
async def delete_document(document_id: str, auth: AuthContext = Depends(verify_token)):
    """
    Delete a document and all associated data.

    This endpoint deletes a document and all its associated data, including:
    - Document metadata
    - Document content in storage
    - Document chunks and embeddings in vector store

    Args:
        document_id: ID of the document to delete
        auth: Authentication context (must have write access to the document)

    Returns:
        Deletion status
    """
    try:
        success = await document_service.delete_document(document_id, auth)
        if not success:
            raise HTTPException(status_code=404, detail="Document not found or delete failed")
        return {"status": "success", "message": f"Document {document_id} deleted successfully"}
    except PermissionError as e:
        raise HTTPException(status_code=403, detail=str(e))


@app.get("/documents/filename/{filename}", response_model=Document)
async def get_document_by_filename(
    filename: str,
    auth: AuthContext = Depends(verify_token),
    folder_name: Optional[Union[str, List[str]]] = None,
    end_user_id: Optional[str] = None,
):
    """
    Get document by filename.

    Args:
        filename: Filename of the document to retrieve
        auth: Authentication context
        folder_name: Optional folder to scope the operation to
        end_user_id: Optional end-user ID to scope the operation to

    Returns:
        Document: Document metadata if found and accessible
    """
    try:
        # Create system filters for folder and user scoping
        system_filters = {}
        if folder_name is not None:
            normalized_folder_name = normalize_folder_name(folder_name)
            system_filters["folder_name"] = normalized_folder_name
        if end_user_id:
            system_filters["end_user_id"] = end_user_id

        doc = await document_service.db.get_document_by_filename(filename, auth, system_filters)
        logger.debug(f"Found document by filename: {doc}")
        if not doc:
            raise HTTPException(status_code=404, detail=f"Document with filename '{filename}' not found")
        return doc
    except HTTPException as e:
        logger.error(f"Error getting document by filename: {e}")
        raise e


@app.get("/documents/{document_id}/download_url")
async def get_document_download_url(
    document_id: str,
    auth: AuthContext = Depends(verify_token),
    expires_in: int = Query(3600, description="URL expiration time in seconds"),
):
    """
    Get a download URL for a specific document.

    Args:
        document_id: External ID of the document
        auth: Authentication context
        expires_in: URL expiration time in seconds (default: 1 hour)

    Returns:
        Dictionary containing the download URL and metadata
    """
    try:
        # Get the document
        doc = await document_service.db.get_document(document_id, auth)
        if not doc:
            raise HTTPException(status_code=404, detail="Document not found")

        # Check if document has storage info
        if not doc.storage_info or not doc.storage_info.get("bucket") or not doc.storage_info.get("key"):
            raise HTTPException(status_code=404, detail="Document file not found in storage")

        # Generate download URL
        download_url = await document_service.storage.get_download_url(
            doc.storage_info["bucket"], doc.storage_info["key"], expires_in=expires_in
        )

        return {
            "document_id": doc.external_id,
            "filename": doc.filename,
            "content_type": doc.content_type,
            "download_url": download_url,
            "expires_in": expires_in,
        }

    except HTTPException:
        raise
    except Exception as e:
        logger.error(f"Error getting download URL for document {document_id}: {e}")
        raise HTTPException(status_code=500, detail=f"Error getting download URL: {str(e)}")


@app.get("/documents/{document_id}/file")
async def download_document_file(document_id: str, auth: AuthContext = Depends(verify_token)):
    """
    Download the actual file content for a document.
    This endpoint is used for local storage when file:// URLs cannot be accessed by browsers.

    Args:
        document_id: External ID of the document
        auth: Authentication context

    Returns:
        StreamingResponse with the file content
    """
    try:
        logger.info(f"Attempting to download file for document ID: {document_id}")
        logger.info(f"Auth context: entity_id={auth.entity_id}, app_id={auth.app_id}")

        # Get the document
        doc = await document_service.db.get_document(document_id, auth)
        logger.info(f"Document lookup result: {doc is not None}")

        if not doc:
            logger.warning(f"Document not found in database: {document_id}")
            raise HTTPException(status_code=404, detail=f"Document not found: {document_id}")

        logger.info(f"Found document: {doc.filename}, content_type: {doc.content_type}")
        logger.info(f"Storage info: {doc.storage_info}")

        # Check if document has storage info
        if not doc.storage_info or not doc.storage_info.get("bucket") or not doc.storage_info.get("key"):
            logger.warning(f"Document has no storage info: {document_id}")
            raise HTTPException(status_code=404, detail="Document file not found in storage")

        # Download file content from storage
        logger.info(f"Downloading from bucket: {doc.storage_info['bucket']}, key: {doc.storage_info['key']}")
        file_content = await document_service.storage.download_file(doc.storage_info["bucket"], doc.storage_info["key"])

        logger.info(f"Successfully downloaded {len(file_content)} bytes")

        # Create streaming response

        from fastapi.responses import StreamingResponse

        def generate():
            yield file_content

        return StreamingResponse(
            generate(),
            media_type=doc.content_type or "application/octet-stream",
            headers={
                "Content-Disposition": f"inline; filename=\"{doc.filename or 'document'}\"",
                "Content-Length": str(len(file_content)),
            },
        )

    except HTTPException:
        raise
    except FileNotFoundError as e:
        logger.error(f"File not found in storage for document {document_id}: {e}")
        raise HTTPException(status_code=404, detail=f"File not found in storage: {str(e)}")
    except Exception as e:
        logger.error(f"Error downloading document file {document_id}: {e}")
        raise HTTPException(status_code=500, detail=f"Error downloading file: {str(e)}")


@app.post("/documents/{document_id}/update_text", response_model=Document)
@telemetry.track(operation_type="update_document_text", metadata_resolver=telemetry.document_update_text_metadata)
async def update_document_text(
    document_id: str,
    request: IngestTextRequest,
    update_strategy: str = "add",
    auth: AuthContext = Depends(verify_token),
):
    """
    Update a document with new text content using the specified strategy.

    Args:
        document_id: ID of the document to update
        request: Text content and metadata for the update
        update_strategy: Strategy for updating the document (default: 'add')
        auth: Authentication context

    Returns:
        Document: Updated document metadata
    """
    try:
        doc = await document_service.update_document(
            document_id=document_id,
            auth=auth,
            content=request.content,
            file=None,
            filename=request.filename,
            metadata=request.metadata,
            rules=request.rules,
            update_strategy=update_strategy,
            use_colpali=request.use_colpali,
        )

        if not doc:
            raise HTTPException(status_code=404, detail="Document not found or update failed")

        return doc
    except PermissionError as e:
        raise HTTPException(status_code=403, detail=str(e))


@app.post("/documents/{document_id}/update_file", response_model=Document)
@telemetry.track(operation_type="update_document_file", metadata_resolver=telemetry.document_update_file_metadata)
async def update_document_file(
    document_id: str,
    file: UploadFile,
    metadata: str = Form("{}"),
    rules: str = Form("[]"),
    update_strategy: str = Form("add"),
    use_colpali: Optional[bool] = Form(None),
    auth: AuthContext = Depends(verify_token),
):
    """
    Update a document with content from a file using the specified strategy.

    Args:
        document_id: ID of the document to update
        file: File to add to the document
        metadata: JSON string of metadata to merge with existing metadata
        rules: JSON string of rules to apply to the content
        update_strategy: Strategy for updating the document (default: 'add')
        use_colpali: Whether to use multi-vector embedding
        auth: Authentication context

    Returns:
        Document: Updated document metadata
    """
    try:
        metadata_dict = json.loads(metadata)
        rules_list = json.loads(rules)

        doc = await document_service.update_document(
            document_id=document_id,
            auth=auth,
            content=None,
            file=file,
            filename=file.filename,
            metadata=metadata_dict,
            rules=rules_list,
            update_strategy=update_strategy,
            use_colpali=use_colpali,
        )

        if not doc:
            raise HTTPException(status_code=404, detail="Document not found or update failed")

        return doc
    except json.JSONDecodeError as e:
        raise HTTPException(status_code=400, detail=f"Invalid JSON: {str(e)}")
    except PermissionError as e:
        raise HTTPException(status_code=403, detail=str(e))


@app.post("/documents/{document_id}/update_metadata", response_model=Document)
@telemetry.track(
    operation_type="update_document_metadata",
    metadata_resolver=telemetry.document_update_metadata_resolver,
)
async def update_document_metadata(
    document_id: str, metadata: Dict[str, Any], auth: AuthContext = Depends(verify_token)
):
    """
    Update only a document's metadata.

    Args:
        document_id: ID of the document to update
        metadata: New metadata to merge with existing metadata
        auth: Authentication context

    Returns:
        Document: Updated document metadata
    """
    try:
        doc = await document_service.update_document(
            document_id=document_id,
            auth=auth,
            content=None,
            file=None,
            filename=None,
            metadata=metadata,
            rules=[],
            update_strategy="add",
            use_colpali=None,
        )

        if not doc:
            raise HTTPException(status_code=404, detail="Document not found or update failed")

        return doc
    except PermissionError as e:
        raise HTTPException(status_code=403, detail=str(e))


# Usage tracking endpoints
@app.get("/usage/stats")
@telemetry.track(operation_type="get_usage_stats", metadata_resolver=telemetry.usage_stats_metadata)
async def get_usage_stats(auth: AuthContext = Depends(verify_token)) -> Dict[str, int]:
    """Get usage statistics for the authenticated user.

    Args:
        auth: Authentication context identifying the caller.

    Returns:
        A mapping of operation types to token usage counts.
    """
    if not auth.permissions or "admin" not in auth.permissions:
        return telemetry.get_user_usage(auth.entity_id)
    return telemetry.get_user_usage(auth.entity_id)


@app.get("/usage/recent")
@telemetry.track(operation_type="get_recent_usage", metadata_resolver=telemetry.recent_usage_metadata)
async def get_recent_usage(
    auth: AuthContext = Depends(verify_token),
    operation_type: Optional[str] = None,
    since: Optional[datetime] = None,
    status: Optional[str] = None,
) -> List[Dict]:
    """Retrieve recent telemetry records for the user or application.

    Args:
        auth: Authentication context; admin users receive global records.
        operation_type: Optional operation type to filter by.
        since: Only return records newer than this timestamp.
        status: Optional status filter (e.g. ``success`` or ``error``).

    Returns:
        A list of usage entries sorted by timestamp, each represented as a
        dictionary.
    """
    if not auth.permissions or "admin" not in auth.permissions:
        records = telemetry.get_recent_usage(
            user_id=auth.entity_id, operation_type=operation_type, since=since, status=status
        )
    else:
        records = telemetry.get_recent_usage(operation_type=operation_type, since=since, status=status)

    return [
        {
            "timestamp": record.timestamp,
            "operation_type": record.operation_type,
            "tokens_used": record.tokens_used,
            "user_id": record.user_id,
            "duration_ms": record.duration_ms,
            "status": record.status,
            "metadata": record.metadata,
        }
        for record in records
    ]


# Cache endpoints
@app.post("/cache/create")
@telemetry.track(operation_type="create_cache", metadata_resolver=telemetry.cache_create_metadata)
async def create_cache(
    name: str,
    model: str,
    gguf_file: str,
    filters: Optional[Dict[str, Any]] = None,
    docs: Optional[List[str]] = None,
    auth: AuthContext = Depends(verify_token),
) -> Dict[str, Any]:
    """Create a persistent cache for low-latency completions.

    Args:
        name: Unique identifier for the cache.
        model: The model name to use when generating completions.
        gguf_file: Path to the ``gguf`` weights file to load.
        filters: Optional metadata filters used to select documents.
        docs: Explicit list of document IDs to include in the cache.
        auth: Authentication context used for permission checks.

    Returns:
        A dictionary describing the created cache.
    """
    try:
        # Check cache creation limits if in cloud mode
        if settings.MODE == "cloud" and auth.user_id:
            # Check limits before proceeding
            await check_and_increment_limits(auth, "cache", 1)

        filter_docs = set(await document_service.db.get_documents(auth, filters=filters))
        additional_docs = (
            {await document_service.db.get_document(document_id=doc_id, auth=auth) for doc_id in docs}
            if docs
            else set()
        )
        docs_to_add = list(filter_docs.union(additional_docs))
        if not docs_to_add:
            raise HTTPException(status_code=400, detail="No documents to add to cache")
        response = await document_service.create_cache(name, model, gguf_file, docs_to_add, filters)
        return response
    except PermissionError as e:
        raise HTTPException(status_code=403, detail=str(e))


@app.get("/cache/{name}")
@telemetry.track(operation_type="get_cache", metadata_resolver=telemetry.cache_get_metadata)
async def get_cache(name: str, auth: AuthContext = Depends(verify_token)) -> Dict[str, Any]:
    """Retrieve information about a specific cache.

    Args:
        name: Name of the cache to inspect.
        auth: Authentication context used to authorize the request.

    Returns:
        A dictionary with a boolean ``exists`` field indicating whether the
        cache is loaded.
    """
    try:
        exists = await document_service.load_cache(name)
        return {"exists": exists}
    except PermissionError as e:
        raise HTTPException(status_code=403, detail=str(e))


@app.post("/cache/{name}/update")
@telemetry.track(operation_type="update_cache", metadata_resolver=telemetry.cache_update_metadata)
async def update_cache(name: str, auth: AuthContext = Depends(verify_token)) -> Dict[str, bool]:
    """Refresh an existing cache with newly available documents.

    Args:
        name: Identifier of the cache to update.
        auth: Authentication context used for permission checks.

    Returns:
        A dictionary indicating whether any documents were added.
    """
    try:
        if name not in document_service.active_caches:
            exists = await document_service.load_cache(name)
            if not exists:
                raise HTTPException(status_code=404, detail=f"Cache '{name}' not found")
        cache = document_service.active_caches[name]
        docs = await document_service.db.get_documents(auth, filters=cache.filters)
        docs_to_add = [doc for doc in docs if doc.id not in cache.docs]
        return cache.add_docs(docs_to_add)
    except PermissionError as e:
        raise HTTPException(status_code=403, detail=str(e))


@app.post("/cache/{name}/add_docs")
@telemetry.track(operation_type="add_docs_to_cache", metadata_resolver=telemetry.cache_add_docs_metadata)
async def add_docs_to_cache(name: str, docs: List[str], auth: AuthContext = Depends(verify_token)) -> Dict[str, bool]:
    """Manually add documents to an existing cache.

    Args:
        name: Name of the target cache.
        docs: List of document IDs to insert.
        auth: Authentication context used for authorization.

    Returns:
        A dictionary indicating whether the documents were queued for addition.
    """
    try:
        cache = document_service.active_caches[name]
        docs_to_add = [
            await document_service.db.get_document(doc_id, auth) for doc_id in docs if doc_id not in cache.docs
        ]
        return cache.add_docs(docs_to_add)
    except PermissionError as e:
        raise HTTPException(status_code=403, detail=str(e))


@app.post("/cache/{name}/query")
@telemetry.track(operation_type="query_cache", metadata_resolver=telemetry.cache_query_metadata)
async def query_cache(
    name: str,
    query: str,
    max_tokens: Optional[int] = None,
    temperature: Optional[float] = None,
    auth: AuthContext = Depends(verify_token),
) -> CompletionResponse:
    """Generate a completion using a pre-populated cache.

    Args:
        name: Name of the cache to query.
        query: Prompt text to send to the model.
        max_tokens: Optional maximum number of tokens to generate.
        temperature: Optional sampling temperature for the model.
        auth: Authentication context for permission checks.

    Returns:
        A :class:`CompletionResponse` object containing the model output.
    """
    try:
        # Check cache query limits if in cloud mode
        if settings.MODE == "cloud" and auth.user_id:
            # Check limits before proceeding
            await check_and_increment_limits(auth, "cache_query", 1)

        cache = document_service.active_caches[name]
        logger.info(f"Cache state: {cache.state.n_tokens}")
        return cache.query(query)  # , max_tokens, temperature)
    except PermissionError as e:
        raise HTTPException(status_code=403, detail=str(e))


@app.post("/graph/create", response_model=Graph)
@telemetry.track(operation_type="create_graph", metadata_resolver=telemetry.create_graph_metadata)
async def create_graph(
    request: CreateGraphRequest,
    auth: AuthContext = Depends(verify_token),
) -> Graph:
    """Create a new graph based on document contents.

    The graph is created asynchronously. A stub graph record is returned with
    ``status = "processing"`` while a background task extracts entities and
    relationships.

    Args:
        request: Graph creation parameters including name and optional filters.
        auth: Authentication context authorizing the operation.

    Returns:
        The placeholder :class:`Graph` object which clients can poll for status.
    """
    try:
        # Validate prompt overrides before proceeding
        if request.prompt_overrides:
            validate_prompt_overrides_with_http_exception(request.prompt_overrides, operation_type="graph")

        # Enforce usage limits (cloud mode)
        if settings.MODE == "cloud" and auth.user_id:
            await check_and_increment_limits(auth, "graph", 1)

        # --------------------
        # Build system filters
        # --------------------
        system_filters: Dict[str, Any] = {}
        if request.folder_name is not None:
            normalized_folder_name = normalize_folder_name(request.folder_name)
            system_filters["folder_name"] = normalized_folder_name
        if request.end_user_id:
            system_filters["end_user_id"] = request.end_user_id

        # Developer tokens: always scope by app_id to prevent cross-app leakage
        if auth.app_id:
            system_filters["app_id"] = auth.app_id

        # --------------------
        # Create stub graph
        # --------------------
        import uuid
        from datetime import UTC, datetime

        from core.models.graph import Graph

        access_control = {
            "readers": [auth.entity_id],
            "writers": [auth.entity_id],
            "admins": [auth.entity_id],
        }
        if auth.user_id:
            access_control["user_id"] = [auth.user_id]

        graph_stub = Graph(
            id=str(uuid.uuid4()),
            name=request.name,
            filters=request.filters,
            owner={"type": auth.entity_type.value, "id": auth.entity_id},
            access_control=access_control,
        )

        # Persist scoping info in system metadata
        if system_filters.get("folder_name"):
            graph_stub.system_metadata["folder_name"] = system_filters["folder_name"]
        if system_filters.get("end_user_id"):
            graph_stub.system_metadata["end_user_id"] = system_filters["end_user_id"]
        if auth.app_id:
            graph_stub.system_metadata["app_id"] = auth.app_id

        # Mark graph as processing
        graph_stub.system_metadata["status"] = "processing"
        graph_stub.system_metadata["created_at"] = datetime.now(UTC)
        graph_stub.system_metadata["updated_at"] = datetime.now(UTC)

        # Store the stub graph so clients can poll for status
        success = await document_service.db.store_graph(graph_stub)
        if not success:
            raise HTTPException(status_code=500, detail="Failed to create graph stub")

        # --------------------
        # Background processing
        # --------------------
        async def _build_graph_async():
            try:
                await document_service.update_graph(
                    name=request.name,
                    auth=auth,
                    additional_filters=None,  # original filters already on stub
                    additional_documents=request.documents,
                    prompt_overrides=request.prompt_overrides,
                    system_filters=system_filters,
                    is_initial_build=True,  # Indicate this is the initial build
                )
            except Exception as e:
                logger.error(f"Graph creation failed for {request.name}: {e}")
                # Update graph status to failed
                existing = await document_service.db.get_graph(request.name, auth, system_filters=system_filters)
                if existing:
                    existing.system_metadata["status"] = "failed"
                    existing.system_metadata["error"] = str(e)
                    existing.system_metadata["updated_at"] = datetime.now(UTC)
                    await document_service.db.update_graph(existing)

        import asyncio

        asyncio.create_task(_build_graph_async())

        # Return the stub graph immediately
        return graph_stub
    except PermissionError as e:
        raise HTTPException(status_code=403, detail=str(e))
    except ValueError as e:
        validate_prompt_overrides_with_http_exception(operation_type="graph", error=e)


@app.post("/folders", response_model=Folder)
@telemetry.track(operation_type="create_folder", metadata_resolver=telemetry.create_folder_metadata)
async def create_folder(
    folder_create: FolderCreate,
    auth: AuthContext = Depends(verify_token),
) -> Folder:
    """
    Create a new folder.

    Args:
        folder_create: Folder creation request containing name and optional description
        auth: Authentication context

    Returns:
        Folder: Created folder
    """
    try:
        # Create a folder object with explicit ID
        import uuid

        folder_id = str(uuid.uuid4())
        logger.info(f"Creating folder with ID: {folder_id}, auth.user_id: {auth.user_id}")

        # Set up access control with user_id
        access_control = {
            "readers": [auth.entity_id],
            "writers": [auth.entity_id],
            "admins": [auth.entity_id],
        }

        if auth.user_id:
            access_control["user_id"] = [auth.user_id]
            logger.info(f"Adding user_id {auth.user_id} to folder access control")

        folder = Folder(
            id=folder_id,
            name=folder_create.name,
            description=folder_create.description,
            owner={
                "type": auth.entity_type.value,
                "id": auth.entity_id,
            },
            access_control=access_control,
        )

        # Scope folder to the application ID for developer tokens
        if auth.app_id:
            folder.system_metadata["app_id"] = auth.app_id

        # Store in database
        success = await document_service.db.create_folder(folder)

        if not success:
            raise HTTPException(status_code=500, detail="Failed to create folder")

        return folder
    except Exception as e:
        logger.error(f"Error creating folder: {e}")
        raise HTTPException(status_code=500, detail=str(e))


@app.get("/folders", response_model=List[Folder])
@telemetry.track(operation_type="list_folders", metadata_resolver=telemetry.list_folders_metadata)
async def list_folders(
    auth: AuthContext = Depends(verify_token),
) -> List[Folder]:
    """
    List all folders the user has access to.

    Args:
        auth: Authentication context

    Returns:
        List[Folder]: List of folders
    """
    try:
        folders = await document_service.db.list_folders(auth)
        return folders
    except Exception as e:
        logger.error(f"Error listing folders: {e}")
        raise HTTPException(status_code=500, detail=str(e))


@app.get("/folders/summary", response_model=List[FolderSummary])
@telemetry.track(operation_type="list_folders_summary")
async def list_folder_summaries(auth: AuthContext = Depends(verify_token)) -> List[FolderSummary]:
    """Return compact folder list (id, name, doc_count, updated_at)."""

    try:
        summaries = await document_service.db.list_folders_summary(auth)
        return summaries  # type: ignore[return-value]
    except Exception as exc:  # noqa: BLE001
        logger.error("Error listing folder summaries: %s", exc)
        raise HTTPException(status_code=500, detail=str(exc))


@app.get("/folders/{folder_id}", response_model=Folder)
@telemetry.track(operation_type="get_folder", metadata_resolver=telemetry.get_folder_metadata)
async def get_folder(
    folder_id: str,
    auth: AuthContext = Depends(verify_token),
) -> Folder:
    """
    Get a folder by ID.

    Args:
        folder_id: ID of the folder
        auth: Authentication context

    Returns:
        Folder: Folder if found and accessible
    """
    try:
        folder = await document_service.db.get_folder(folder_id, auth)

        if not folder:
            raise HTTPException(status_code=404, detail=f"Folder {folder_id} not found")

        return folder
    except HTTPException:
        raise
    except Exception as e:
        logger.error(f"Error getting folder: {e}")
        raise HTTPException(status_code=500, detail=str(e))


@app.delete("/folders/{folder_name}")
@telemetry.track(operation_type="delete_folder", metadata_resolver=telemetry.delete_folder_metadata)
async def delete_folder(
    folder_name: str,
    auth: AuthContext = Depends(verify_token),
):
    """
    Delete a folder and all associated documents.

    Args:
        folder_name: Name of the folder to delete
        auth: Authentication context (must have write access to the folder)

    Returns:
        Deletion status
    """
    try:
        folder = await document_service.db.get_folder_by_name(folder_name, auth)
        folder_id = folder.id
        if not folder:
            raise HTTPException(status_code=404, detail="Folder not found")

        document_ids = folder.document_ids
        tasks = [remove_document_from_folder(folder_id, document_id, auth) for document_id in document_ids]
        results = await asyncio.gather(*tasks)
        stati = [res.get("status", False) for res in results]
        if not all(stati):
            failed = [doc for doc, stat in zip(document_ids, stati) if not stat]
            msg = "Failed to remove the following documents from folder: " + ", ".join(failed)
            logger.error(msg)
            raise HTTPException(status_code=500, detail=msg)

        # folder is empty now
        delete_tasks = [document_service.db.delete_document(document_id, auth) for document_id in document_ids]
        stati = await asyncio.gather(*delete_tasks)
        if not all(stati):
            failed = [doc for doc, stat in zip(document_ids, stati) if not stat]
            msg = "Failed to delete the following documents: " + ", ".join(failed)
            logger.error(msg)
            raise HTTPException(status_code=500, detail=msg)

        db: PostgresDatabase = document_service.db
        # just remove the folder too now.
        status = await db.delete_folder(folder_id, auth)
        if not status:
            logger.error(f"Failed to delete folder {folder_id}")
            raise HTTPException(status_code=500, detail=f"Failed to delete folder {folder_id}")
        return {"status": "success", "message": f"Folder {folder_id} deleted successfully"}
    except HTTPException as e:
        raise e
    except Exception as e:
        logger.error(f"Error deleting folder: {e}")
        raise HTTPException(status_code=500, detail=str(e))


@app.post("/folders/{folder_id}/documents/{document_id}")
@telemetry.track(operation_type="add_document_to_folder", metadata_resolver=telemetry.add_document_to_folder_metadata)
async def add_document_to_folder(
    folder_id: str,
    document_id: str,
    auth: AuthContext = Depends(verify_token),
):
    """
    Add a document to a folder.

    Args:
        folder_id: ID of the folder
        document_id: ID of the document
        auth: Authentication context

    Returns:
        Success status
    """
    try:
        success = await document_service.db.add_document_to_folder(folder_id, document_id, auth)

        if not success:
            raise HTTPException(status_code=500, detail="Failed to add document to folder")

        return {"status": "success"}
    except Exception as e:
        logger.error(f"Error adding document to folder: {e}")
        raise HTTPException(status_code=500, detail=str(e))


@app.delete("/folders/{folder_id}/documents/{document_id}")
@telemetry.track(
    operation_type="remove_document_from_folder", metadata_resolver=telemetry.remove_document_from_folder_metadata
)
async def remove_document_from_folder(
    folder_id: str,
    document_id: str,
    auth: AuthContext = Depends(verify_token),
):
    """
    Remove a document from a folder.

    Args:
        folder_id: ID of the folder
        document_id: ID of the document
        auth: Authentication context

    Returns:
        Success status
    """
    try:
        success = await document_service.db.remove_document_from_folder(folder_id, document_id, auth)

        if not success:
            raise HTTPException(status_code=500, detail="Failed to remove document from folder")

        return {"status": "success"}
    except Exception as e:
        logger.error(f"Error removing document from folder: {e}")
        raise HTTPException(status_code=500, detail=str(e))


@app.get("/graph/{name}", response_model=Graph)
@telemetry.track(operation_type="get_graph", metadata_resolver=telemetry.get_graph_metadata)
async def get_graph(
    name: str,
    auth: AuthContext = Depends(verify_token),
    folder_name: Optional[Union[str, List[str]]] = None,
    end_user_id: Optional[str] = None,
) -> Graph:
    """
    Get a graph by name.

    This endpoint retrieves a graph by its name if the user has access to it.

    Args:
        name: Name of the graph to retrieve
        auth: Authentication context
        folder_name: Optional folder to scope the operation to
        end_user_id: Optional end-user ID to scope the operation to

    Returns:
        Graph: The requested graph object
    """
    try:
        # Create system filters for folder and user scoping
        system_filters = {}
        if folder_name is not None:
            normalized_folder_name = normalize_folder_name(folder_name)
            system_filters["folder_name"] = normalized_folder_name
        if end_user_id:
            system_filters["end_user_id"] = end_user_id

        # Developer tokens: always scope by app_id to prevent cross-app leakage
        if auth.app_id:
            system_filters["app_id"] = auth.app_id

        graph = await document_service.db.get_graph(name, auth, system_filters)
        if not graph:
            raise HTTPException(status_code=404, detail=f"Graph '{name}' not found")
        return graph
    except PermissionError as e:
        raise HTTPException(status_code=403, detail=str(e))
    except Exception as e:
        raise HTTPException(status_code=500, detail=str(e))


@app.get("/graphs", response_model=List[Graph])
@telemetry.track(operation_type="list_graphs", metadata_resolver=telemetry.list_graphs_metadata)
async def list_graphs(
    auth: AuthContext = Depends(verify_token),
    folder_name: Optional[Union[str, List[str]]] = None,
    end_user_id: Optional[str] = None,
) -> List[Graph]:
    """
    List all graphs the user has access to.

    This endpoint retrieves all graphs the user has access to.

    Args:
        auth: Authentication context
        folder_name: Optional folder to scope the operation to
        end_user_id: Optional end-user ID to scope the operation to

    Returns:
        List[Graph]: List of graph objects
    """
    try:
        # Create system filters for folder and user scoping
        system_filters = {}
        if folder_name is not None:
            normalized_folder_name = normalize_folder_name(folder_name)
            system_filters["folder_name"] = normalized_folder_name
        if end_user_id:
            system_filters["end_user_id"] = end_user_id

        # Developer tokens: always scope by app_id to prevent cross-app leakage
        if auth.app_id:
            system_filters["app_id"] = auth.app_id

        return await document_service.db.list_graphs(auth, system_filters)
    except PermissionError as e:
        raise HTTPException(status_code=403, detail=str(e))
    except Exception as e:
        raise HTTPException(status_code=500, detail=str(e))


@app.get("/graph/{name}/visualization", response_model=Dict[str, Any])
@telemetry.track(operation_type="get_graph_visualization", metadata_resolver=telemetry.get_graph_metadata)
async def get_graph_visualization(
    name: str,
    auth: AuthContext = Depends(verify_token),
    folder_name: Optional[Union[str, List[str]]] = None,
    end_user_id: Optional[str] = None,
) -> Dict[str, Any]:
    """
    Get graph visualization data.

    This endpoint retrieves the nodes and links data needed for graph visualization.
    It works with both local and API-based graph services.

    Args:
        name: Name of the graph to visualize
        auth: Authentication context
        folder_name: Optional folder to scope the operation to
        end_user_id: Optional end-user ID to scope the operation to

    Returns:
        Dict: Visualization data containing nodes and links arrays
    """
    try:
        return await document_service.get_graph_visualization_data(
            name=name,
            auth=auth,
            folder_name=folder_name,
            end_user_id=end_user_id,
        )
    except PermissionError as e:
        raise HTTPException(status_code=403, detail=str(e))
    except Exception as e:
        logger.error(f"Error getting graph visualization data: {e}")
        raise HTTPException(status_code=500, detail=str(e))


@app.post("/graph/{name}/update", response_model=Graph)
@telemetry.track(operation_type="update_graph", metadata_resolver=telemetry.update_graph_metadata)
async def update_graph(
    name: str,
    request: UpdateGraphRequest,
    auth: AuthContext = Depends(verify_token),
) -> Graph:
    """
    Update an existing graph with new documents.

    This endpoint processes additional documents based on the original graph filters
    and/or new filters/document IDs, extracts entities and relationships, and
    updates the graph with new information.

    Args:
        name: Name of the graph to update
        request: UpdateGraphRequest containing:
            - additional_filters: Optional additional metadata filters to determine which new documents to include
            - additional_documents: Optional list of additional document IDs to include
            - prompt_overrides: Optional customizations for entity extraction and resolution prompts
            - folder_name: Optional folder to scope the operation to
            - end_user_id: Optional end-user ID to scope the operation to
        auth: Authentication context

    Returns:
        Graph: The updated graph object
    """
    try:
        # Validate prompt overrides before proceeding
        if request.prompt_overrides:
            validate_prompt_overrides_with_http_exception(request.prompt_overrides, operation_type="graph")

        # Create system filters for folder and user scoping
        system_filters = {}
        if request.folder_name:
            system_filters["folder_name"] = request.folder_name
        if request.end_user_id:
            system_filters["end_user_id"] = request.end_user_id

        # Developer tokens: always scope by app_id to prevent cross-app leakage
        if auth.app_id:
            system_filters["app_id"] = auth.app_id

        return await document_service.update_graph(
            name=name,
            auth=auth,
            additional_filters=request.additional_filters,
            additional_documents=request.additional_documents,
            prompt_overrides=request.prompt_overrides,
            system_filters=system_filters,
        )
    except PermissionError as e:
        raise HTTPException(status_code=403, detail=str(e))
    except ValueError as e:
        validate_prompt_overrides_with_http_exception(operation_type="graph", error=e)
    except Exception as e:
        logger.error(f"Error updating graph: {e}")
        raise HTTPException(status_code=500, detail=str(e))


@app.get("/graph/workflow/{workflow_id}/status", response_model=Dict[str, Any])
@telemetry.track(operation_type="check_workflow_status", metadata_resolver=telemetry.workflow_status_metadata)
async def check_workflow_status(
    workflow_id: str,
    run_id: Optional[str] = None,
    auth: AuthContext = Depends(verify_token),
) -> Dict[str, Any]:
    """Check the status of a graph build/update workflow.

    This endpoint polls the external graph API to check the status of an async operation.

    Args:
        workflow_id: The workflow ID returned from build/update operations
        run_id: Optional run ID for the specific workflow run
        auth: Authentication context

    Returns:
        Dict containing status ('running', 'completed', or 'failed') and optional result
    """
    try:
        # Get the graph service (either local or API-based)
        graph_service = document_service.graph_service

        # Check if it's the MorphikGraphService
        from core.services.morphik_graph_service import MorphikGraphService

        if isinstance(graph_service, MorphikGraphService):
            # Use the new check_workflow_status method
            result = await graph_service.check_workflow_status(workflow_id=workflow_id, run_id=run_id, auth=auth)

            # If the workflow is completed, update the corresponding graph status
            if result.get("status") == "completed":
                # Extract graph_id from workflow_id (format: "build-update-{graph_name}-...")
                # This is a simple heuristic, adjust based on actual workflow_id format
                parts = workflow_id.split("-")
                if len(parts) >= 3:
                    graph_name = parts[2]
                    try:
                        # Find and update the graph
                        graphs = await document_service.db.list_graphs(auth)
                        for graph in graphs:
                            if graph.name == graph_name or workflow_id in graph.system_metadata.get("workflow_id", ""):
                                graph.system_metadata["status"] = "completed"
                                # Clear workflow tracking data
                                graph.system_metadata.pop("workflow_id", None)
                                graph.system_metadata.pop("run_id", None)
                                await document_service.db.update_graph(graph)
                                break
                    except Exception as e:
                        logger.warning(f"Failed to update graph status after workflow completion: {e}")

            return result
        else:
            # For local graph service, workflows complete synchronously
            return {"status": "completed", "result": {"message": "Local graph operations complete synchronously"}}

    except Exception as e:
        logger.error(f"Error checking workflow status: {e}")
        raise HTTPException(status_code=500, detail=str(e))


@app.post("/local/generate_uri", include_in_schema=True)
async def generate_local_uri(
    name: str = Form("admin"),
    expiry_days: int = Form(30),
) -> Dict[str, str]:
    """Generate a development URI for running Morphik locally.

    Args:
        name: Developer name to embed in the token payload.
        expiry_days: Number of days the generated token should remain valid.

    Returns:
        A dictionary containing the ``uri`` that can be used to connect to the
        local instance.
    """
    try:
        # Clean name
        name = name.replace(" ", "_").lower()

        # Create payload
        payload = {
            "type": "developer",
            "entity_id": name,
            "permissions": ["read", "write", "admin"],
            "exp": datetime.now(UTC) + timedelta(days=expiry_days),
        }

        # Generate token
        token = jwt.encode(payload, settings.JWT_SECRET_KEY, algorithm=settings.JWT_ALGORITHM)

        # Read config for host/port
        with open("morphik.toml", "rb") as f:
            config = tomli.load(f)
        base_url = f"{config['api']['host']}:{config['api']['port']}".replace("localhost", "127.0.0.1")

        # Generate URI
        uri = f"morphik://{name}:{token}@{base_url}"
        return {"uri": uri}
    except Exception as e:
        logger.error(f"Error generating local URI: {e}")
        raise HTTPException(status_code=500, detail=str(e))


@app.post("/cloud/generate_uri", include_in_schema=True)
async def generate_cloud_uri(
    request: GenerateUriRequest,
    authorization: str = Header(None),
) -> Dict[str, str]:
    """Generate an authenticated URI for a cloud-hosted Morphik application.

    Args:
        request: Parameters for URI generation including ``app_id`` and ``name``.
        authorization: Bearer token of the user requesting the URI.

    Returns:
        A dictionary with the generated ``uri`` and associated ``app_id``.
    """
    try:
        app_id = request.app_id
        name = request.name
        user_id = request.user_id
        expiry_days = request.expiry_days

        logger.debug(f"Generating cloud URI for app_id={app_id}, name={name}, user_id={user_id}")

        # Verify authorization header before proceeding
        if not authorization:
            logger.warning("Missing authorization header")
            raise HTTPException(
                status_code=401,
                detail="Missing authorization header",
                headers={"WWW-Authenticate": "Bearer"},
            )

        # Verify the token is valid
        if not authorization.startswith("Bearer "):
            raise HTTPException(status_code=401, detail="Invalid authorization header")

        token = authorization[7:]  # Remove "Bearer "

        try:
            # Decode the token to ensure it's valid
            payload = jwt.decode(token, settings.JWT_SECRET_KEY, algorithms=[settings.JWT_ALGORITHM])

            # Only allow users to create apps for themselves (or admin)
            token_user_id = payload.get("user_id")
            logger.debug(f"Token user ID: {token_user_id}")
            logger.debug(f"User ID: {user_id}")
            if not (token_user_id == user_id or "admin" in payload.get("permissions", [])):
                raise HTTPException(
                    status_code=403,
                    detail="You can only create apps for your own account unless you have admin permissions",
                )
        except jwt.InvalidTokenError as e:
            raise HTTPException(status_code=401, detail=str(e))

        # Import UserService here to avoid circular imports
        from core.services.user_service import UserService

        user_service = UserService()

        # Initialize user service if needed
        await user_service.initialize()

        # Clean name
        name = name.replace(" ", "_").lower()

        # Check if the user is within app limit and generate URI
        uri = await user_service.generate_cloud_uri(user_id, app_id, name, expiry_days)

        if not uri:
            logger.debug("Application limit reached for this account tier with user_id: %s", user_id)
            raise HTTPException(status_code=403, detail="Application limit reached for this account tier")

        return {"uri": uri, "app_id": app_id}
    except HTTPException:
        # Re-raise HTTP exceptions
        raise
    except Exception as e:
        logger.error(f"Error generating cloud URI: {e}")
        raise HTTPException(status_code=500, detail=str(e))


@app.post("/folders/{folder_id}/set_rule")
@telemetry.track(operation_type="set_folder_rule", metadata_resolver=telemetry.set_folder_rule_metadata)
async def set_folder_rule(
    folder_id: str,
    request: SetFolderRuleRequest,
    auth: AuthContext = Depends(verify_token),
    apply_to_existing: bool = True,
):
    """
    Set extraction rules for a folder.

    Args:
        folder_id: ID of the folder to set rules for
        request: SetFolderRuleRequest containing metadata extraction rules
        auth: Authentication context
        apply_to_existing: Whether to apply rules to existing documents in the folder

    Returns:
        Success status with processing results
    """
    # Import text here to ensure it's available in this function's scope
    from sqlalchemy import text

    try:
        # Log detailed information about the rules
        logger.debug(f"Setting rules for folder {folder_id}")
        logger.debug(f"Number of rules: {len(request.rules)}")

        for i, rule in enumerate(request.rules):
            logger.debug(f"\nRule {i + 1}:")
            logger.debug(f"Type: {rule.type}")
            logger.debug("Schema:")
            for field_name, field_config in rule.schema.items():
                logger.debug(f"  Field: {field_name}")
                logger.debug(f"    Type: {field_config.get('type', 'unknown')}")
                logger.debug(f"    Description: {field_config.get('description', 'No description')}")
                if "schema" in field_config:
                    logger.debug("    Has JSON schema: Yes")
                    logger.debug(f"    Schema: {field_config['schema']}")

        # Get the folder
        folder = await document_service.db.get_folder(folder_id, auth)
        if not folder:
            raise HTTPException(status_code=404, detail=f"Folder {folder_id} not found")

        # Check if user has write access to the folder
        if not document_service.db._check_folder_access(folder, auth, "write"):
            raise HTTPException(status_code=403, detail="You don't have write access to this folder")

        # Update folder with rules
        # Convert rules to dicts for JSON serialization
        rules_dicts = [rule.model_dump() for rule in request.rules]

        # Update the folder in the database
        async with document_service.db.async_session() as session:
            # Execute update query
            await session.execute(
                text(
                    """
                    UPDATE folders
                    SET rules = :rules
                    WHERE id = :folder_id
                    """
                ),
                {"folder_id": folder_id, "rules": json.dumps(rules_dicts)},
            )
            await session.commit()

        logger.info(f"Successfully updated folder {folder_id} with {len(request.rules)} rules")

        # Get updated folder
        updated_folder = await document_service.db.get_folder(folder_id, auth)

        # If apply_to_existing is True, apply these rules to all existing documents in the folder
        processing_results = {"processed": 0, "errors": []}

        if apply_to_existing and folder.document_ids:
            logger.info(f"Applying rules to {len(folder.document_ids)} existing documents in folder")

            # Import rules processor

            # Get all documents in the folder
            documents = await document_service.db.get_documents_by_id(folder.document_ids, auth)

            # Process each document
            for doc in documents:
                try:
                    # Get document content
                    logger.info(f"Processing document {doc.external_id}")

                    # For each document, apply the rules from the folder
                    doc_content = None

                    # Get content from system_metadata if available
                    if doc.system_metadata and "content" in doc.system_metadata:
                        doc_content = doc.system_metadata["content"]
                        logger.info(f"Retrieved content from system_metadata for document {doc.external_id}")

                    # If we still have no content, log error and continue
                    if not doc_content:
                        error_msg = f"No content found in system_metadata for document {doc.external_id}"
                        logger.error(error_msg)
                        processing_results["errors"].append({"document_id": doc.external_id, "error": error_msg})
                        continue

                    # Process document with rules
                    try:
                        # Convert request rules to actual rule models and apply them
                        from core.models.rules import MetadataExtractionRule

                        for rule_request in request.rules:
                            if rule_request.type == "metadata_extraction":
                                # Create the actual rule model
                                rule = MetadataExtractionRule(type=rule_request.type, schema=rule_request.schema)

                                # Apply the rule with retries
                                max_retries = 3
                                base_delay = 1  # seconds
                                extracted_metadata = None
                                last_error = None

                                for retry_count in range(max_retries):
                                    try:
                                        if retry_count > 0:
                                            # Exponential backoff
                                            delay = base_delay * (2 ** (retry_count - 1))
                                            logger.info(f"Retry {retry_count}/{max_retries} after {delay}s delay")
                                            await asyncio.sleep(delay)

                                        extracted_metadata, _ = await rule.apply(doc_content, {})
                                        logger.info(
                                            f"Successfully extracted metadata on attempt {retry_count + 1}: "
                                            f"{extracted_metadata}"
                                        )
                                        break  # Success, exit retry loop

                                    except Exception as rule_apply_error:
                                        last_error = rule_apply_error
                                        logger.warning(
                                            f"Metadata extraction attempt {retry_count + 1} failed: "
                                            f"{rule_apply_error}"
                                        )
                                        if retry_count == max_retries - 1:  # Last attempt
                                            logger.error(f"All {max_retries} metadata extraction attempts failed")
                                            processing_results["errors"].append(
                                                {
                                                    "document_id": doc.external_id,
                                                    "error": f"Failed to extract metadata after {max_retries} "
                                                    f"attempts: {str(last_error)}",
                                                }
                                            )
                                            continue  # Skip to next document

                                # Update document metadata if extraction succeeded
                                if extracted_metadata:
                                    # Merge new metadata with existing
                                    doc.metadata.update(extracted_metadata)

                                    # Create an updates dict that only updates metadata
                                    # We need to create system_metadata with all preserved fields
                                    # Note: In the database, metadata is stored as 'doc_metadata', not 'metadata'
                                    updates = {
                                        "doc_metadata": doc.metadata,  # Use doc_metadata for the database
                                        "system_metadata": {},  # Will be merged with existing in update_document
                                    }

                                    # Explicitly preserve the content field in system_metadata
                                    if "content" in doc.system_metadata:
                                        updates["system_metadata"]["content"] = doc.system_metadata["content"]

                                    # Log the updates we're making
                                    logger.info(
                                        f"Updating document {doc.external_id} with metadata: {extracted_metadata}"
                                    )
                                    logger.info(f"Full metadata being updated: {doc.metadata}")
                                    logger.info(f"Update object being sent to database: {updates}")
                                    logger.info(
                                        f"Preserving content in system_metadata: {'content' in doc.system_metadata}"
                                    )

                                    # Update document in database
                                    app_db = document_service.db
                                    success = await app_db.update_document(doc.external_id, updates, auth)

                                    if success:
                                        logger.info(f"Updated metadata for document {doc.external_id}")
                                        processing_results["processed"] += 1
                                    else:
                                        logger.error(f"Failed to update metadata for document {doc.external_id}")
                                        processing_results["errors"].append(
                                            {
                                                "document_id": doc.external_id,
                                                "error": "Failed to update document metadata",
                                            }
                                        )
                    except Exception as rule_error:
                        logger.error(f"Error processing rules for document {doc.external_id}: {rule_error}")
                        processing_results["errors"].append(
                            {
                                "document_id": doc.external_id,
                                "error": f"Error processing rules: {str(rule_error)}",
                            }
                        )

                except Exception as doc_error:
                    logger.error(f"Error processing document {doc.external_id}: {doc_error}")
                    processing_results["errors"].append({"document_id": doc.external_id, "error": str(doc_error)})

            return {
                "status": "success",
                "message": "Rules set successfully",
                "folder_id": folder_id,
                "rules": updated_folder.rules,
                "processing_results": processing_results,
            }
    except HTTPException:
        # Re-raise HTTP exceptions
        raise
    except Exception as e:
        logger.error(f"Error setting folder rules: {e}")
        raise HTTPException(status_code=500, detail=str(e))


# ---------------------------------------------------------------------------
# Cloud – delete application (control-plane only)
# ---------------------------------------------------------------------------


@app.delete("/cloud/apps")
async def delete_cloud_app(
    app_name: str = Query(..., description="Name of the application to delete"),
    auth: AuthContext = Depends(verify_token),
) -> Dict[str, Any]:
    """Delete all resources associated with a given cloud application.

    Args:
        app_name: Name of the application whose data should be removed.
        auth: Authentication context of the requesting user.

    Returns:
        A summary describing how many documents and folders were removed.
    """

    user_id = auth.user_id or auth.entity_id
    logger.info(f"Deleting app {app_name} for user {user_id}")

    from sqlalchemy import delete as sa_delete
    from sqlalchemy import select

    from core.models.apps import AppModel
    from core.services.user_service import UserService

    # 1) Resolve app_id from apps table ----------------------------------
    async with document_service.db.async_session() as session:
        stmt = select(AppModel).where(AppModel.user_id == user_id, AppModel.name == app_name)
        res = await session.execute(stmt)
        app_row = res.scalar_one_or_none()

    if app_row is None:
        raise HTTPException(status_code=404, detail="Application not found")

    app_id = app_row.app_id

    # ------------------------------------------------------------------
    # Create an AuthContext scoped to *this* application so that the
    # underlying access-control filters in the database layer allow us to
    # see and delete resources that belong to the app – even if the JWT
    # used to call this endpoint was scoped to a *different* app.
    # ------------------------------------------------------------------

    if auth.entity_type == EntityType.DEVELOPER:
        app_auth = AuthContext(
            entity_type=auth.entity_type,
            entity_id=auth.entity_id,
            app_id=app_id,
            permissions=auth.permissions or {"read", "write", "admin"},
            user_id=auth.user_id,
        )
    else:
        app_auth = auth

    # 2) Delete all documents for this app ------------------------------
    # ------------------------------------------------------------------
    # Fetch ALL documents for *this* app using the app-scoped auth.
    # ------------------------------------------------------------------
    doc_ids = await document_service.db.find_authorized_and_filtered_documents(app_auth)

    deleted = 0
    for doc_id in doc_ids:
        try:
            await document_service.delete_document(doc_id, app_auth)
            deleted += 1
        except Exception as exc:
            logger.warning("Failed to delete document %s for app %s: %s", doc_id, app_id, exc)

    # 3) Delete folders associated with this app -----------------------
    # ------------------------------------------------------------------
    # Fetch ALL folders for *this* app using the same app-scoped auth.
    # ------------------------------------------------------------------
    folder_ids_deleted = 0
    folders = await document_service.db.list_folders(app_auth)

    for folder in folders:
        try:
            await document_service.db.delete_folder(folder.id, app_auth)
            folder_ids_deleted += 1
        except Exception as f_exc:  # noqa: BLE001
            logger.warning("Failed to delete folder %s for app %s: %s", folder.id, app_id, f_exc)

    # 4) Remove apps table entry ---------------------------------------
    async with document_service.db.async_session() as session:
        await session.execute(sa_delete(AppModel).where(AppModel.app_id == app_id))
        await session.commit()

    # 5) Update user_limits --------------------------------------------
    user_service = UserService()
    await user_service.initialize()
    await user_service.unregister_app(user_id, app_id)

    return {
        "app_name": app_name,
        "status": "deleted",
        "documents_deleted": deleted,
        "folders_deleted": folder_ids_deleted,
    }


@app.get("/chats", response_model=List[Dict[str, Any]])
async def list_chat_conversations(
    auth: AuthContext = Depends(verify_token),
    limit: int = Query(100, ge=1, le=500),
):
    """List chat conversations available to the current user.

    Args:
        auth: Authentication context containing user and app identifiers.
        limit: Maximum number of conversations to return (1-500)

    Returns:
        A list of dictionaries describing each conversation, ordered by most
        recent activity.
    """
    try:
        convos = await document_service.db.list_chat_conversations(
            user_id=auth.user_id,
            app_id=auth.app_id,
            limit=limit,
        )
        return convos
    except Exception as exc:  # noqa: BLE001
        logger.error("Error listing chat conversations: %s", exc)
        raise HTTPException(status_code=500, detail="Failed to list chat conversations")<|MERGE_RESOLUTION|>--- conflicted
+++ resolved
@@ -162,7 +162,6 @@
     return {"status": "ok", "message": "Server is running"}
 
 
-<<<<<<< HEAD
 @app.get("/settings")
 async def get_current_settings(auth: AuthContext = Depends(verify_token)):
     """
@@ -217,7 +216,8 @@
     except Exception as e:
         logger.error(f"Error retrieving settings: {e}")
         raise HTTPException(status_code=500, detail=f"Error retrieving settings: {str(e)}")
-=======
+
+
 @app.get("/models")
 async def get_available_models(auth: AuthContext = Depends(verify_token)):
     """
@@ -282,7 +282,6 @@
         return "azure"
     else:
         return "custom"
->>>>>>> 08a489e2
 
 
 # ---------------------------------------------------------------------------
