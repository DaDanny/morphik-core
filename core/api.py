import asyncio
import json
import base64
import uuid
from datetime import datetime, UTC, timedelta
from pathlib import Path
import sys
from typing import Any, Dict, List, Optional
from fastapi import FastAPI, Form, HTTPException, Depends, Header, UploadFile, File
from fastapi.middleware.cors import CORSMiddleware
import jwt
import logging
import arq
from opentelemetry.instrumentation.fastapi import FastAPIInstrumentor
from core.limits_utils import check_and_increment_limits
from core.models.request import GenerateUriRequest, RetrieveRequest, CompletionQueryRequest, IngestTextRequest, CreateGraphRequest, UpdateGraphRequest, BatchIngestResponse
from core.models.completion import ChunkSource, CompletionResponse
from core.models.documents import Document, DocumentResult, ChunkResult
from core.models.graph import Graph
from core.models.auth import AuthContext, EntityType
from core.models.prompts import validate_prompt_overrides_with_http_exception
from core.models.folders import Folder, FolderCreate
from core.parser.morphik_parser import MorphikParser
from core.services.document_service import DocumentService
from core.services.telemetry import TelemetryService
from core.config import get_settings
from core.database.postgres_database import PostgresDatabase
from core.vector_store.multi_vector_store import MultiVectorStore
from core.embedding.colpali_embedding_model import ColpaliEmbeddingModel
from core.storage.s3_storage import S3Storage
from core.storage.local_storage import LocalStorage
from core.reranker.flag_reranker import FlagReranker
from core.cache.llama_cache_factory import LlamaCacheFactory
import tomli

# Initialize FastAPI app
app = FastAPI(title="Morphik API")
logger = logging.getLogger(__name__)


# Add health check endpoints
@app.get("/health")
async def health_check():
    """Basic health check endpoint."""
    return {"status": "healthy"}


@app.get("/health/ready")
async def readiness_check():
    """Readiness check that verifies the application is initialized."""
    return {
        "status": "ready",
        "components": {
            "database": settings.DATABASE_PROVIDER,
            "vector_store": settings.VECTOR_STORE_PROVIDER,
            "embedding": settings.EMBEDDING_PROVIDER,
            "completion": settings.COMPLETION_PROVIDER,
            "storage": settings.STORAGE_PROVIDER,
        },
    }


# Initialize telemetry
telemetry = TelemetryService()

# Add OpenTelemetry instrumentation
FastAPIInstrumentor.instrument_app(app)

# Add CORS middleware
app.add_middleware(
    CORSMiddleware,
    allow_origins=["*"],
    allow_credentials=True,
    allow_methods=["*"],
    allow_headers=["*"],
)

# Initialize service
settings = get_settings()

# Initialize database
if not settings.POSTGRES_URI:
    raise ValueError("PostgreSQL URI is required for PostgreSQL database")
database = PostgresDatabase(uri=settings.POSTGRES_URI)

# Redis settings already imported at top of file


@app.on_event("startup")
async def initialize_database():
    """Initialize database tables and indexes on application startup."""
    logger.info("Initializing database...")
    success = await database.initialize()
    if success:
        logger.info("Database initialization successful")
    else:
        logger.error("Database initialization failed")
        # We don't raise an exception here to allow the app to continue starting
        # even if there are initialization errors

@app.on_event("startup")
async def initialize_vector_store():
    """Initialize vector store tables and indexes on application startup."""
    # First initialize the primary vector store (PGVectorStore if using pgvector)
    logger.info("Initializing primary vector store...")
    if hasattr(vector_store, 'initialize'):
        success = await vector_store.initialize()
        if success:
            logger.info("Primary vector store initialization successful")
        else:
            logger.error("Primary vector store initialization failed")
    else:
        logger.warning("Primary vector store does not have an initialize method")
    
    # Then initialize the multivector store if enabled
    if settings.ENABLE_COLPALI and colpali_vector_store:
        logger.info("Initializing multivector store...")
        # Handle both synchronous and asynchronous initialize methods
        if hasattr(colpali_vector_store.initialize, '__awaitable__'):
            success = await colpali_vector_store.initialize()
        else:
            success = colpali_vector_store.initialize()
            
        if success:
            logger.info("Multivector store initialization successful")
        else:
            logger.error("Multivector store initialization failed")

@app.on_event("startup")
async def initialize_user_limits_database():
    """Initialize user service on application startup."""
    logger.info("Initializing user service...")
    if settings.MODE == "cloud":
        from core.database.user_limits_db import UserLimitsDatabase
        user_limits_db = UserLimitsDatabase(uri=settings.POSTGRES_URI)
        await user_limits_db.initialize()

@app.on_event("startup")
async def initialize_redis_pool():
    """Initialize the Redis connection pool for background tasks."""
    global redis_pool
    logger.info("Initializing Redis connection pool...")
    
    # Get Redis settings from configuration
    redis_host = settings.REDIS_HOST
    redis_port = settings.REDIS_PORT
    
    # Log the Redis connection details
    logger.info(f"Connecting to Redis at {redis_host}:{redis_port}")
    
    redis_settings = arq.connections.RedisSettings(
        host=redis_host,
        port=redis_port,
    )

    redis_pool = await arq.create_pool(redis_settings)
    logger.info("Redis connection pool initialized successfully")

@app.on_event("shutdown")
async def close_redis_pool():
    """Close the Redis connection pool on application shutdown."""
    global redis_pool
    if redis_pool:
        logger.info("Closing Redis connection pool...")
        redis_pool.close()
        await redis_pool.wait_closed()
        logger.info("Redis connection pool closed")

# Initialize vector store
if not settings.POSTGRES_URI:
    raise ValueError("PostgreSQL URI is required for pgvector store")
from core.vector_store.pgvector_store import PGVectorStore

vector_store = PGVectorStore(
    uri=settings.POSTGRES_URI,
)

# Initialize storage
match settings.STORAGE_PROVIDER:
    case "local":
        storage = LocalStorage(storage_path=settings.STORAGE_PATH)
    case "aws-s3":
        if not settings.AWS_ACCESS_KEY or not settings.AWS_SECRET_ACCESS_KEY:
            raise ValueError("AWS credentials are required for S3 storage")
        storage = S3Storage(
            aws_access_key=settings.AWS_ACCESS_KEY,
            aws_secret_key=settings.AWS_SECRET_ACCESS_KEY,
            region_name=settings.AWS_REGION,
            default_bucket=settings.S3_BUCKET,
        )
    case _:
        raise ValueError(f"Unsupported storage provider: {settings.STORAGE_PROVIDER}")

# Initialize parser
parser = MorphikParser(
    chunk_size=settings.CHUNK_SIZE,
    chunk_overlap=settings.CHUNK_OVERLAP,
    use_unstructured_api=settings.USE_UNSTRUCTURED_API,
    unstructured_api_key=settings.UNSTRUCTURED_API_KEY,
    assemblyai_api_key=settings.ASSEMBLYAI_API_KEY,
    anthropic_api_key=settings.ANTHROPIC_API_KEY,
    use_contextual_chunking=settings.USE_CONTEXTUAL_CHUNKING,
)

# Initialize embedding model
# Import here to avoid circular imports
from core.embedding.litellm_embedding import LiteLLMEmbeddingModel

# Create a LiteLLM model using the registered model config
embedding_model = LiteLLMEmbeddingModel(
    model_key=settings.EMBEDDING_MODEL,
)
logger.info(f"Initialized LiteLLM embedding model with model key: {settings.EMBEDDING_MODEL}")

# Initialize completion model
# Import here to avoid circular imports
from core.completion.litellm_completion import LiteLLMCompletionModel

# Create a LiteLLM model using the registered model config
completion_model = LiteLLMCompletionModel(
    model_key=settings.COMPLETION_MODEL,
)
logger.info(f"Initialized LiteLLM completion model with model key: {settings.COMPLETION_MODEL}")

# Initialize reranker
reranker = None
if settings.USE_RERANKING:
    match settings.RERANKER_PROVIDER:
        case "flag":
            reranker = FlagReranker(
                model_name=settings.RERANKER_MODEL,
                device=settings.RERANKER_DEVICE,
                use_fp16=settings.RERANKER_USE_FP16,
                query_max_length=settings.RERANKER_QUERY_MAX_LENGTH,
                passage_max_length=settings.RERANKER_PASSAGE_MAX_LENGTH,
            )
        case _:
            raise ValueError(f"Unsupported reranker provider: {settings.RERANKER_PROVIDER}")

# Initialize cache factory
cache_factory = LlamaCacheFactory(Path(settings.STORAGE_PATH))

# Initialize ColPali embedding model if enabled
colpali_embedding_model = ColpaliEmbeddingModel() if settings.ENABLE_COLPALI else None
colpali_vector_store = (
    MultiVectorStore(uri=settings.POSTGRES_URI) if settings.ENABLE_COLPALI else None
)

# Initialize document service with configured components
document_service = DocumentService(
    storage=storage,
    database=database,
    vector_store=vector_store,
    embedding_model=embedding_model,
    completion_model=completion_model,
    parser=parser,
    reranker=reranker,
    cache_factory=cache_factory,
    enable_colpali=settings.ENABLE_COLPALI,
    colpali_embedding_model=colpali_embedding_model,
    colpali_vector_store=colpali_vector_store,
)


async def verify_token(authorization: str = Header(None)) -> AuthContext:
    """Verify JWT Bearer token or return dev context if dev_mode is enabled."""
    # Check if dev mode is enabled
    if settings.dev_mode:
        return AuthContext(
            entity_type=EntityType(settings.dev_entity_type),
            entity_id=settings.dev_entity_id,
            permissions=set(settings.dev_permissions),
            user_id=settings.dev_entity_id,  # In dev mode, entity_id is also the user_id
        )

    # Normal token verification flow
    if not authorization:
        raise HTTPException(
            status_code=401,
            detail="Missing authorization header",
            headers={"WWW-Authenticate": "Bearer"},
        )
    try:
        if not authorization.startswith("Bearer "):
            raise HTTPException(status_code=401, detail="Invalid authorization header")

        token = authorization[7:]  # Remove "Bearer "
        payload = jwt.decode(token, settings.JWT_SECRET_KEY, algorithms=[settings.JWT_ALGORITHM])

        if datetime.fromtimestamp(payload["exp"], UTC) < datetime.now(UTC):
            raise HTTPException(status_code=401, detail="Token expired")

        # Support both "type" and "entity_type" fields for compatibility
        entity_type_field = payload.get("type") or payload.get("entity_type")
        if not entity_type_field:
            raise HTTPException(status_code=401, detail="Missing entity type in token")
            
        return AuthContext(
            entity_type=EntityType(entity_type_field),
            entity_id=payload["entity_id"],
            app_id=payload.get("app_id"),
            permissions=set(payload.get("permissions", ["read"])),
            user_id=payload.get("user_id", payload["entity_id"]),  # Use user_id if available, fallback to entity_id
        )
    except jwt.InvalidTokenError as e:
        raise HTTPException(status_code=401, detail=str(e))


@app.post("/ingest/text", response_model=Document)
async def ingest_text(
    request: IngestTextRequest,
    auth: AuthContext = Depends(verify_token),
) -> Document:
    """
    Ingest a text document.

    Args:
        request: IngestTextRequest containing:
            - content: Text content to ingest
            - filename: Optional filename to help determine content type
            - metadata: Optional metadata dictionary
            - rules: Optional list of rules. Each rule should be either:
                   - MetadataExtractionRule: {"type": "metadata_extraction", "schema": {...}}
                   - NaturalLanguageRule: {"type": "natural_language", "prompt": "..."}
            - folder_name: Optional folder to scope the document to
            - end_user_id: Optional end-user ID to scope the document to
        auth: Authentication context

    Returns:
        Document: Metadata of ingested document
    """
    try:
        async with telemetry.track_operation(
            operation_type="ingest_text",
            user_id=auth.entity_id,
            tokens_used=len(request.content.split()),  # Approximate token count
            metadata={
                "metadata": request.metadata,
                "rules": request.rules,
                "use_colpali": request.use_colpali,
                "folder_name": request.folder_name,
                "end_user_id": request.end_user_id,
            },
        ):
            return await document_service.ingest_text(
                content=request.content,
                filename=request.filename,
                metadata=request.metadata,
                rules=request.rules,
                use_colpali=request.use_colpali,
                auth=auth,
                folder_name=request.folder_name,
                end_user_id=request.end_user_id,
            )
    except PermissionError as e:
        raise HTTPException(status_code=403, detail=str(e))


# Redis pool for background tasks
redis_pool = None

def get_redis_pool():
    """Get the global Redis connection pool for background tasks."""
    return redis_pool

@app.post("/ingest/file", response_model=Document)
async def ingest_file(
    file: UploadFile,
    metadata: str = Form("{}"),
    rules: str = Form("[]"),
    auth: AuthContext = Depends(verify_token),
    use_colpali: Optional[bool] = None,
    folder_name: Optional[str] = Form(None),
    end_user_id: Optional[str] = Form(None),
    redis: arq.ArqRedis = Depends(get_redis_pool),
) -> Document:
    """
    Ingest a file document asynchronously.

    Args:
        file: File to ingest
        metadata: JSON string of metadata
        rules: JSON string of rules list. Each rule should be either:
               - MetadataExtractionRule: {"type": "metadata_extraction", "schema": {...}}
               - NaturalLanguageRule: {"type": "natural_language", "prompt": "..."}
        auth: Authentication context
        use_colpali: Whether to use ColPali embedding model
        folder_name: Optional folder to scope the document to
        end_user_id: Optional end-user ID to scope the document to
        redis: Redis connection pool for background tasks

    Returns:
        Document with processing status that can be used to check progress
    """
    try:
        # Parse metadata and rules
        metadata_dict = json.loads(metadata)
        rules_list = json.loads(rules)
        use_colpali = bool(use_colpali)
        
        # Ensure user has write permission
        if "write" not in auth.permissions:
            raise PermissionError("User does not have write permission")

        async with telemetry.track_operation(
            operation_type="queue_ingest_file",
            user_id=auth.entity_id,
            metadata={
                "filename": file.filename,
                "content_type": file.content_type,
                "metadata": metadata_dict,
                "rules": rules_list,
                "use_colpali": use_colpali,
                "folder_name": folder_name,
                "end_user_id": end_user_id,
            },
        ):
            logger.debug(f"API: Queueing file ingestion with use_colpali: {use_colpali}")
            
            # Create a document with processing status
            doc = Document(
                content_type=file.content_type,
                filename=file.filename,
                metadata=metadata_dict,
                owner={"type": auth.entity_type, "id": auth.entity_id},
                access_control={
                    "readers": [auth.entity_id],
                    "writers": [auth.entity_id],
                    "admins": [auth.entity_id],
                    "user_id": [auth.user_id] if auth.user_id else [],
                },
                system_metadata={"status": "processing"}
            )
            
            # Add folder_name and end_user_id to system_metadata if provided
            if folder_name:
                doc.system_metadata["folder_name"] = folder_name
            if end_user_id:
                doc.system_metadata["end_user_id"] = end_user_id
                
            # Set processing status
            doc.system_metadata["status"] = "processing"
            
            # Store the document in the database
            success = await database.store_document(doc)
            if not success:
                raise Exception("Failed to store document metadata")
<<<<<<< HEAD
=======
                
            # If folder_name is provided, ensure the folder exists and add document to it
            if folder_name:
                try:
                    await document_service._ensure_folder_exists(folder_name, doc.external_id, auth)
                    logger.debug(f"Ensured folder '{folder_name}' exists and contains document {doc.external_id}")
                except Exception as e:
                    # Log error but don't raise - we want document ingestion to continue even if folder operation fails
                    logger.error(f"Error ensuring folder exists: {e}")
>>>>>>> 2b1c253b
            
            # Read file content
            file_content = await file.read()
            
            # Generate a unique key for the file
            file_key = f"ingest_uploads/{uuid.uuid4()}/{file.filename}"
            
            # Store the file in the configured storage
            file_content_base64 = base64.b64encode(file_content).decode()
            bucket, stored_key = await storage.upload_from_base64(
                file_content_base64, 
                file_key, 
                file.content_type
            )
            logger.debug(f"Stored file in bucket {bucket} with key {stored_key}")
            
            # Update document with storage info
            doc.storage_info = {"bucket": bucket, "key": stored_key}
            await database.update_document(
                document_id=doc.external_id,
                updates={"storage_info": doc.storage_info},
                auth=auth
            )
            
            # Convert auth context to a dictionary for serialization
            auth_dict = {
                "entity_type": auth.entity_type.value,
                "entity_id": auth.entity_id,
                "app_id": auth.app_id,
                "permissions": list(auth.permissions),
                "user_id": auth.user_id
            }
            
            # Enqueue the background job
            job = await redis.enqueue_job(
                'process_ingestion_job',
                document_id=doc.external_id,
                file_key=stored_key,
                bucket=bucket,
                original_filename=file.filename,
                content_type=file.content_type,
                metadata_json=metadata,
                auth_dict=auth_dict,
                rules_list=rules_list,
                use_colpali=use_colpali,
                folder_name=folder_name,
                end_user_id=end_user_id
            )
            
            logger.info(f"File ingestion job queued with ID: {job.job_id} for document: {doc.external_id}")
            
            # Return the document with processing status
            return doc
            
    except json.JSONDecodeError as e:
        raise HTTPException(status_code=400, detail=f"Invalid JSON: {str(e)}")
    except PermissionError as e:
        raise HTTPException(status_code=403, detail=str(e))
    except Exception as e:
        logger.error(f"Error queueing file ingestion: {str(e)}")
        raise HTTPException(status_code=500, detail=f"Error queueing file ingestion: {str(e)}")


@app.post("/ingest/files", response_model=BatchIngestResponse)
async def batch_ingest_files(
    files: List[UploadFile] = File(...),
    metadata: str = Form("{}"),
    rules: str = Form("[]"),
    use_colpali: Optional[bool] = Form(None),
    parallel: Optional[bool] = Form(True),
    folder_name: Optional[str] = Form(None),
    end_user_id: Optional[str] = Form(None),
    auth: AuthContext = Depends(verify_token),
    redis: arq.ArqRedis = Depends(get_redis_pool),
) -> BatchIngestResponse:
    """
    Batch ingest multiple files using the task queue.
    
    Args:
        files: List of files to ingest
        metadata: JSON string of metadata (either a single dict or list of dicts)
        rules: JSON string of rules list. Can be either:
               - A single list of rules to apply to all files
               - A list of rule lists, one per file
        use_colpali: Whether to use ColPali-style embedding
        folder_name: Optional folder to scope the documents to
        end_user_id: Optional end-user ID to scope the documents to
        auth: Authentication context
        redis: Redis connection pool for background tasks

    Returns:
        BatchIngestResponse containing:
            - documents: List of created documents with processing status
            - errors: List of errors that occurred during the batch operation
    """
    if not files:
        raise HTTPException(
            status_code=400,
            detail="No files provided for batch ingestion"
        )

    try:
        metadata_value = json.loads(metadata)
        rules_list = json.loads(rules)
        use_colpali = bool(use_colpali)
        
        # Ensure user has write permission
        if "write" not in auth.permissions:
            raise PermissionError("User does not have write permission")
    except json.JSONDecodeError as e:
        raise HTTPException(status_code=400, detail=f"Invalid JSON: {str(e)}")
    except PermissionError as e:
        raise HTTPException(status_code=403, detail=str(e))

    # Validate metadata if it's a list
    if isinstance(metadata_value, list) and len(metadata_value) != len(files):
        raise HTTPException(
            status_code=400,
            detail=f"Number of metadata items ({len(metadata_value)}) must match number of files ({len(files)})"
        )

    # Validate rules if it's a list of lists
    if isinstance(rules_list, list) and rules_list and isinstance(rules_list[0], list):
        if len(rules_list) != len(files):
            raise HTTPException(
                status_code=400,
                detail=f"Number of rule lists ({len(rules_list)}) must match number of files ({len(files)})"
            )

    # Convert auth context to a dictionary for serialization
    auth_dict = {
        "entity_type": auth.entity_type.value,
        "entity_id": auth.entity_id,
        "app_id": auth.app_id,
        "permissions": list(auth.permissions),
        "user_id": auth.user_id
    }

    created_documents = []

    async with telemetry.track_operation(
        operation_type="queue_batch_ingest",
        user_id=auth.entity_id,
        metadata={
            "file_count": len(files),
            "metadata_type": "list" if isinstance(metadata_value, list) else "single",
            "rules_type": "per_file" if isinstance(rules_list, list) and rules_list and isinstance(rules_list[0], list) else "shared",
            "folder_name": folder_name,
            "end_user_id": end_user_id,
        },
    ):
        try:
            for i, file in enumerate(files):
                # Get the metadata and rules for this file
                metadata_item = metadata_value[i] if isinstance(metadata_value, list) else metadata_value
                file_rules = rules_list[i] if isinstance(rules_list, list) and rules_list and isinstance(rules_list[0], list) else rules_list
                
                # Create a document with processing status
                doc = Document(
                    content_type=file.content_type,
                    filename=file.filename,
                    metadata=metadata_item,
                    owner={"type": auth.entity_type, "id": auth.entity_id},
                    access_control={
                        "readers": [auth.entity_id],
                        "writers": [auth.entity_id],
                        "admins": [auth.entity_id],
                        "user_id": [auth.user_id] if auth.user_id else [],
                    },
                )
                
                # Add folder_name and end_user_id to system_metadata if provided
                if folder_name:
                    doc.system_metadata["folder_name"] = folder_name
                if end_user_id:
                    doc.system_metadata["end_user_id"] = end_user_id
                    
                # Set processing status
                doc.system_metadata["status"] = "processing"
                
                # Store the document in the database
                success = await database.store_document(doc)
                if not success:
                    raise Exception(f"Failed to store document metadata for {file.filename}")
                
<<<<<<< HEAD
=======
                # If folder_name is provided, ensure the folder exists and add document to it
                if folder_name:
                    try:
                        await document_service._ensure_folder_exists(folder_name, doc.external_id, auth)
                        logger.debug(f"Ensured folder '{folder_name}' exists and contains document {doc.external_id}")
                    except Exception as e:
                        # Log error but don't raise - we want document ingestion to continue even if folder operation fails
                        logger.error(f"Error ensuring folder exists: {e}")
                
>>>>>>> 2b1c253b
                # Read file content
                file_content = await file.read()
                
                # Generate a unique key for the file
                file_key = f"ingest_uploads/{uuid.uuid4()}/{file.filename}"
                
                # Store the file in the configured storage
                file_content_base64 = base64.b64encode(file_content).decode()
                bucket, stored_key = await storage.upload_from_base64(
                    file_content_base64, 
                    file_key, 
                    file.content_type
                )
                logger.debug(f"Stored file in bucket {bucket} with key {stored_key}")
                
                # Update document with storage info
                doc.storage_info = {"bucket": bucket, "key": stored_key}
                await database.update_document(
                    document_id=doc.external_id,
                    updates={"storage_info": doc.storage_info},
                    auth=auth
                )
                
                # Convert metadata to JSON string for job
                metadata_json = json.dumps(metadata_item)
                
                # Enqueue the background job
                job = await redis.enqueue_job(
                    'process_ingestion_job',
                    document_id=doc.external_id,
                    file_key=stored_key,
                    bucket=bucket,
                    original_filename=file.filename,
                    content_type=file.content_type,
                    metadata_json=metadata_json,
                    auth_dict=auth_dict,
                    rules_list=file_rules,
                    use_colpali=use_colpali,
                    folder_name=folder_name,
                    end_user_id=end_user_id
                )
                
                logger.info(f"File ingestion job queued with ID: {job.job_id} for document: {doc.external_id}")
                
                # Add document to the list
                created_documents.append(doc)
                
            # Return information about created documents
            return BatchIngestResponse(
                documents=created_documents,
                errors=[]
            )
            
        except Exception as e:
            logger.error(f"Error queueing batch file ingestion: {str(e)}")
            raise HTTPException(status_code=500, detail=f"Error queueing batch file ingestion: {str(e)}")




@app.post("/retrieve/chunks", response_model=List[ChunkResult])
async def retrieve_chunks(request: RetrieveRequest, auth: AuthContext = Depends(verify_token)):
    """
    Retrieve relevant chunks.
    
    Args:
        request: RetrieveRequest containing:
            - query: Search query text
            - filters: Optional metadata filters
            - k: Number of results (default: 4)
            - min_score: Minimum similarity threshold (default: 0.0)
            - use_reranking: Whether to use reranking
            - use_colpali: Whether to use ColPali-style embedding model
            - folder_name: Optional folder to scope the search to
            - end_user_id: Optional end-user ID to scope the search to
        auth: Authentication context
        
    Returns:
        List[ChunkResult]: List of relevant chunks
    """
    try:
        async with telemetry.track_operation(
            operation_type="retrieve_chunks",
            user_id=auth.entity_id,
            metadata={
                "k": request.k,
                "min_score": request.min_score,
                "use_reranking": request.use_reranking,
                "use_colpali": request.use_colpali,
                "folder_name": request.folder_name,
                "end_user_id": request.end_user_id,
            },
        ):
            return await document_service.retrieve_chunks(
                request.query,
                auth,
                request.filters,
                request.k,
                request.min_score,
                request.use_reranking,
                request.use_colpali,
                request.folder_name,
                request.end_user_id,
            )
    except PermissionError as e:
        raise HTTPException(status_code=403, detail=str(e))


@app.post("/retrieve/docs", response_model=List[DocumentResult])
async def retrieve_documents(request: RetrieveRequest, auth: AuthContext = Depends(verify_token)):
    """
    Retrieve relevant documents.
    
    Args:
        request: RetrieveRequest containing:
            - query: Search query text
            - filters: Optional metadata filters
            - k: Number of results (default: 4)
            - min_score: Minimum similarity threshold (default: 0.0)
            - use_reranking: Whether to use reranking
            - use_colpali: Whether to use ColPali-style embedding model
            - folder_name: Optional folder to scope the search to
            - end_user_id: Optional end-user ID to scope the search to
        auth: Authentication context
        
    Returns:
        List[DocumentResult]: List of relevant documents
    """
    try:
        async with telemetry.track_operation(
            operation_type="retrieve_docs",
            user_id=auth.entity_id,
            metadata={
                "k": request.k,
                "min_score": request.min_score,
                "use_reranking": request.use_reranking,
                "use_colpali": request.use_colpali,
                "folder_name": request.folder_name,
                "end_user_id": request.end_user_id,
            },
        ):
            return await document_service.retrieve_docs(
                request.query,
                auth,
                request.filters,
                request.k,
                request.min_score,
                request.use_reranking,
                request.use_colpali,
                request.folder_name,
                request.end_user_id,
            )
    except PermissionError as e:
        raise HTTPException(status_code=403, detail=str(e))


@app.post("/batch/documents", response_model=List[Document])
async def batch_get_documents(
    request: Dict[str, Any],
    auth: AuthContext = Depends(verify_token)
):
    """
    Retrieve multiple documents by their IDs in a single batch operation.
    
    Args:
        request: Dictionary containing:
            - document_ids: List of document IDs to retrieve
            - folder_name: Optional folder to scope the operation to
            - end_user_id: Optional end-user ID to scope the operation to
        auth: Authentication context
        
    Returns:
        List[Document]: List of documents matching the IDs
    """
    try:
        # Extract document_ids from request
        document_ids = request.get("document_ids", [])
        folder_name = request.get("folder_name")
        end_user_id = request.get("end_user_id")
        
        if not document_ids:
            return []
            
        async with telemetry.track_operation(
            operation_type="batch_get_documents",
            user_id=auth.entity_id,
            metadata={
                "document_count": len(document_ids),
                "folder_name": folder_name,
                "end_user_id": end_user_id,
            },
        ):
            return await document_service.batch_retrieve_documents(document_ids, auth, folder_name, end_user_id)
    except PermissionError as e:
        raise HTTPException(status_code=403, detail=str(e))


@app.post("/batch/chunks", response_model=List[ChunkResult])
async def batch_get_chunks(
    request: Dict[str, Any],
    auth: AuthContext = Depends(verify_token)
):
    """
    Retrieve specific chunks by their document ID and chunk number in a single batch operation.
    
    Args:
        request: Dictionary containing:
            - sources: List of ChunkSource objects (with document_id and chunk_number)
            - folder_name: Optional folder to scope the operation to
            - end_user_id: Optional end-user ID to scope the operation to
        auth: Authentication context
        
    Returns:
        List[ChunkResult]: List of chunk results
    """
    try:
        # Extract sources from request
        sources = request.get("sources", [])
        folder_name = request.get("folder_name")
        end_user_id = request.get("end_user_id")
        
        if not sources:
            return []
            
        async with telemetry.track_operation(
            operation_type="batch_get_chunks",
            user_id=auth.entity_id,
            metadata={
                "chunk_count": len(sources),
                "folder_name": folder_name,
                "end_user_id": end_user_id,
            },
        ):
            # Convert sources to ChunkSource objects if needed
            chunk_sources = []
            for source in sources:
                if isinstance(source, dict):
                    chunk_sources.append(ChunkSource(**source))
                else:
                    chunk_sources.append(source)
                    
            return await document_service.batch_retrieve_chunks(chunk_sources, auth, folder_name, end_user_id)
    except PermissionError as e:
        raise HTTPException(status_code=403, detail=str(e))


@app.post("/query", response_model=CompletionResponse)
async def query_completion(
    request: CompletionQueryRequest, auth: AuthContext = Depends(verify_token)
):
    """
    Generate completion using relevant chunks as context.
    
    When graph_name is provided, the query will leverage the knowledge graph 
    to enhance retrieval by finding relevant entities and their connected documents.
    
    Args:
        request: CompletionQueryRequest containing:
            - query: Query text
            - filters: Optional metadata filters
            - k: Number of chunks to use as context (default: 4)
            - min_score: Minimum similarity threshold (default: 0.0)
            - max_tokens: Maximum tokens in completion
            - temperature: Model temperature
            - use_reranking: Whether to use reranking
            - use_colpali: Whether to use ColPali-style embedding model
            - graph_name: Optional name of the graph to use for knowledge graph-enhanced retrieval
            - hop_depth: Number of relationship hops to traverse in the graph (1-3)
            - include_paths: Whether to include relationship paths in the response
            - prompt_overrides: Optional customizations for entity extraction, resolution, and query prompts
            - folder_name: Optional folder to scope the operation to
            - end_user_id: Optional end-user ID to scope the operation to
        auth: Authentication context
        
    Returns:
        CompletionResponse: Generated completion
    """
    try:
        # Validate prompt overrides before proceeding
        if request.prompt_overrides:
            validate_prompt_overrides_with_http_exception(request.prompt_overrides, operation_type="query")
        
        # Check query limits if in cloud mode
        if settings.MODE == "cloud" and auth.user_id:
            # Check limits before proceeding
            await check_and_increment_limits(auth, "query", 1)
            
        async with telemetry.track_operation(
            operation_type="query",
            user_id=auth.entity_id,
            metadata={
                "k": request.k,
                "min_score": request.min_score,
                "max_tokens": request.max_tokens,
                "temperature": request.temperature,
                "use_reranking": request.use_reranking,
                "use_colpali": request.use_colpali,
                "graph_name": request.graph_name,
                "hop_depth": request.hop_depth,
                "include_paths": request.include_paths,
                "folder_name": request.folder_name,
                "end_user_id": request.end_user_id,
            },
        ):
            return await document_service.query(
                request.query,
                auth,
                request.filters,
                request.k,
                request.min_score,
                request.max_tokens,
                request.temperature,
                request.use_reranking,
                request.use_colpali,
                request.graph_name,
                request.hop_depth,
                request.include_paths,
                request.prompt_overrides,
                request.folder_name,
                request.end_user_id,
            )
    except ValueError as e:
        validate_prompt_overrides_with_http_exception(operation_type="query", error=e)
    except PermissionError as e:
        raise HTTPException(status_code=403, detail=str(e))


@app.post("/documents", response_model=List[Document])
async def list_documents(
    auth: AuthContext = Depends(verify_token),
    skip: int = 0,
    limit: int = 10000,
    filters: Optional[Dict[str, Any]] = None,
    folder_name: Optional[str] = None,
    end_user_id: Optional[str] = None,
):
    """
    List accessible documents.
    
    Args:
        auth: Authentication context
        skip: Number of documents to skip
        limit: Maximum number of documents to return
        filters: Optional metadata filters
        folder_name: Optional folder to scope the operation to
        end_user_id: Optional end-user ID to scope the operation to
        
    Returns:
        List[Document]: List of accessible documents
    """
    # Create system filters for folder and user scoping
    system_filters = {}
    if folder_name:
        system_filters["folder_name"] = folder_name
    if end_user_id:
        system_filters["end_user_id"] = end_user_id
        
    return await document_service.db.get_documents(auth, skip, limit, filters, system_filters)


@app.get("/documents/{document_id}", response_model=Document)
async def get_document(document_id: str, auth: AuthContext = Depends(verify_token)):
    """Get document by ID."""
    try:
        doc = await document_service.db.get_document(document_id, auth)
        logger.debug(f"Found document: {doc}")
        if not doc:
            raise HTTPException(status_code=404, detail="Document not found")
        return doc
    except HTTPException as e:
        logger.error(f"Error getting document: {e}")
        raise e
        
@app.get("/documents/{document_id}/status", response_model=Dict[str, Any])
async def get_document_status(document_id: str, auth: AuthContext = Depends(verify_token)):
    """
    Get the processing status of a document.
    
    Args:
        document_id: ID of the document to check
        auth: Authentication context
        
    Returns:
        Dict containing status information for the document
    """
    try:
        doc = await document_service.db.get_document(document_id, auth)
        if not doc:
            raise HTTPException(status_code=404, detail="Document not found")
            
        # Extract status information
        status = doc.system_metadata.get("status", "unknown")
        
        response = {
            "document_id": doc.external_id,
            "status": status,
            "filename": doc.filename,
            "created_at": doc.system_metadata.get("created_at"),
            "updated_at": doc.system_metadata.get("updated_at"),
        }
        
        # Add error information if failed
        if status == "failed":
            response["error"] = doc.system_metadata.get("error", "Unknown error")
            
        return response
    except HTTPException:
        raise
    except Exception as e:
        logger.error(f"Error getting document status: {str(e)}")
        raise HTTPException(status_code=500, detail=f"Error getting document status: {str(e)}")


@app.delete("/documents/{document_id}")
async def delete_document(document_id: str, auth: AuthContext = Depends(verify_token)):
    """
    Delete a document and all associated data.

    This endpoint deletes a document and all its associated data, including:
    - Document metadata
    - Document content in storage
    - Document chunks and embeddings in vector store

    Args:
        document_id: ID of the document to delete
        auth: Authentication context (must have write access to the document)

    Returns:
        Deletion status
    """
    try:
        async with telemetry.track_operation(
            operation_type="delete_document",
            user_id=auth.entity_id,
            metadata={"document_id": document_id},
        ):
            success = await document_service.delete_document(document_id, auth)
            if not success:
                raise HTTPException(status_code=404, detail="Document not found or delete failed")
            return {"status": "success", "message": f"Document {document_id} deleted successfully"}
    except PermissionError as e:
        raise HTTPException(status_code=403, detail=str(e))


@app.get("/documents/filename/{filename}", response_model=Document)
async def get_document_by_filename(
    filename: str, 
    auth: AuthContext = Depends(verify_token),
    folder_name: Optional[str] = None,
    end_user_id: Optional[str] = None,
):
    """
    Get document by filename.
    
    Args:
        filename: Filename of the document to retrieve
        auth: Authentication context
        folder_name: Optional folder to scope the operation to
        end_user_id: Optional end-user ID to scope the operation to
        
    Returns:
        Document: Document metadata if found and accessible
    """
    try:
        # Create system filters for folder and user scoping
        system_filters = {}
        if folder_name:
            system_filters["folder_name"] = folder_name
        if end_user_id:
            system_filters["end_user_id"] = end_user_id
            
        doc = await document_service.db.get_document_by_filename(filename, auth, system_filters)
        logger.debug(f"Found document by filename: {doc}")
        if not doc:
            raise HTTPException(status_code=404, detail=f"Document with filename '{filename}' not found")
        return doc
    except HTTPException as e:
        logger.error(f"Error getting document by filename: {e}")
        raise e


@app.post("/documents/{document_id}/update_text", response_model=Document)
async def update_document_text(
    document_id: str,
    request: IngestTextRequest,
    update_strategy: str = "add",
    auth: AuthContext = Depends(verify_token)
):
    """
    Update a document with new text content using the specified strategy.
    
    Args:
        document_id: ID of the document to update
        request: Text content and metadata for the update
        update_strategy: Strategy for updating the document (default: 'add')
        
    Returns:
        Document: Updated document metadata
    """
    try:
        async with telemetry.track_operation(
            operation_type="update_document_text",
            user_id=auth.entity_id,
            metadata={
                "document_id": document_id,
                "update_strategy": update_strategy,
                "use_colpali": request.use_colpali,
                "has_filename": request.filename is not None,
            },
        ):
            doc = await document_service.update_document(
                document_id=document_id,
                auth=auth,
                content=request.content,
                file=None,
                filename=request.filename,
                metadata=request.metadata,
                rules=request.rules,
                update_strategy=update_strategy,
                use_colpali=request.use_colpali,
            )

            if not doc:
                raise HTTPException(status_code=404, detail="Document not found or update failed")

            return doc
    except PermissionError as e:
        raise HTTPException(status_code=403, detail=str(e))


@app.post("/documents/{document_id}/update_file", response_model=Document)
async def update_document_file(
    document_id: str,
    file: UploadFile,
    metadata: str = Form("{}"),
    rules: str = Form("[]"),
    update_strategy: str = Form("add"),
    use_colpali: Optional[bool] = None,
    auth: AuthContext = Depends(verify_token)
):
    """
    Update a document with content from a file using the specified strategy.

    Args:
        document_id: ID of the document to update
        file: File to add to the document
        metadata: JSON string of metadata to merge with existing metadata
        rules: JSON string of rules to apply to the content
        update_strategy: Strategy for updating the document (default: 'add')
        use_colpali: Whether to use multi-vector embedding

    Returns:
        Document: Updated document metadata
    """
    try:
        metadata_dict = json.loads(metadata)
        rules_list = json.loads(rules)

        async with telemetry.track_operation(
            operation_type="update_document_file",
            user_id=auth.entity_id,
            metadata={
                "document_id": document_id,
                "filename": file.filename,
                "content_type": file.content_type,
                "update_strategy": update_strategy,
                "use_colpali": use_colpali,
            },
        ):
            doc = await document_service.update_document(
                document_id=document_id,
                auth=auth,
                content=None,
                file=file,
                filename=file.filename,
                metadata=metadata_dict,
                rules=rules_list,
                update_strategy=update_strategy,
                use_colpali=use_colpali,
            )

            if not doc:
                raise HTTPException(status_code=404, detail="Document not found or update failed")

            return doc
    except json.JSONDecodeError as e:
        raise HTTPException(status_code=400, detail=f"Invalid JSON: {str(e)}")
    except PermissionError as e:
        raise HTTPException(status_code=403, detail=str(e))


@app.post("/documents/{document_id}/update_metadata", response_model=Document)
async def update_document_metadata(
    document_id: str,
    metadata: Dict[str, Any],
    auth: AuthContext = Depends(verify_token)
):
    """
    Update only a document's metadata.

    Args:
        document_id: ID of the document to update
        metadata: New metadata to merge with existing metadata

    Returns:
        Document: Updated document metadata
    """
    try:
        async with telemetry.track_operation(
            operation_type="update_document_metadata",
            user_id=auth.entity_id,
            metadata={
                "document_id": document_id,
            },
        ):
            doc = await document_service.update_document(
                document_id=document_id,
                auth=auth,
                content=None,
                file=None,
                filename=None,
                metadata=metadata,
                rules=[],
                update_strategy="add",
                use_colpali=None,
            )

            if not doc:
                raise HTTPException(status_code=404, detail="Document not found or update failed")

            return doc
    except PermissionError as e:
        raise HTTPException(status_code=403, detail=str(e))


# Usage tracking endpoints
@app.get("/usage/stats")
async def get_usage_stats(auth: AuthContext = Depends(verify_token)) -> Dict[str, int]:
    """Get usage statistics for the authenticated user."""
    async with telemetry.track_operation(operation_type="get_usage_stats", user_id=auth.entity_id):
        if not auth.permissions or "admin" not in auth.permissions:
            return telemetry.get_user_usage(auth.entity_id)
        return telemetry.get_user_usage(auth.entity_id)


@app.get("/usage/recent")
async def get_recent_usage(
    auth: AuthContext = Depends(verify_token),
    operation_type: Optional[str] = None,
    since: Optional[datetime] = None,
    status: Optional[str] = None,
) -> List[Dict]:
    """Get recent usage records."""
    async with telemetry.track_operation(
        operation_type="get_recent_usage",
        user_id=auth.entity_id,
        metadata={
            "operation_type": operation_type,
            "since": since.isoformat() if since else None,
            "status": status,
        },
    ):
        if not auth.permissions or "admin" not in auth.permissions:
            records = telemetry.get_recent_usage(
                user_id=auth.entity_id, operation_type=operation_type, since=since, status=status
            )
        else:
            records = telemetry.get_recent_usage(
                operation_type=operation_type, since=since, status=status
            )

        return [
            {
                "timestamp": record.timestamp,
                "operation_type": record.operation_type,
                "tokens_used": record.tokens_used,
                "user_id": record.user_id,
                "duration_ms": record.duration_ms,
                "status": record.status,
                "metadata": record.metadata,
            }
            for record in records
        ]


# Cache endpoints
@app.post("/cache/create")
async def create_cache(
    name: str,
    model: str,
    gguf_file: str,
    filters: Optional[Dict[str, Any]] = None,
    docs: Optional[List[str]] = None,
    auth: AuthContext = Depends(verify_token),
) -> Dict[str, Any]:
    """Create a new cache with specified configuration."""
    try:
        # Check cache creation limits if in cloud mode
        if settings.MODE == "cloud" and auth.user_id:
            # Check limits before proceeding
            await check_and_increment_limits(auth, "cache", 1)
            
        async with telemetry.track_operation(
            operation_type="create_cache",
            user_id=auth.entity_id,
            metadata={
                "name": name,
                "model": model,
                "gguf_file": gguf_file,
                "filters": filters,
                "docs": docs,
            },
        ):
            filter_docs = set(await document_service.db.get_documents(auth, filters=filters))
            additional_docs = (
                {
                    await document_service.db.get_document(document_id=doc_id, auth=auth)
                    for doc_id in docs
                }
                if docs
                else set()
            )
            docs_to_add = list(filter_docs.union(additional_docs))
            if not docs_to_add:
                raise HTTPException(status_code=400, detail="No documents to add to cache")
            response = await document_service.create_cache(
                name, model, gguf_file, docs_to_add, filters
            )
            return response
    except PermissionError as e:
        raise HTTPException(status_code=403, detail=str(e))


@app.get("/cache/{name}")
async def get_cache(name: str, auth: AuthContext = Depends(verify_token)) -> Dict[str, Any]:
    """Get cache configuration by name."""
    try:
        async with telemetry.track_operation(
            operation_type="get_cache",
            user_id=auth.entity_id,
            metadata={"name": name},
        ):
            exists = await document_service.load_cache(name)
            return {"exists": exists}
    except PermissionError as e:
        raise HTTPException(status_code=403, detail=str(e))


@app.post("/cache/{name}/update")
async def update_cache(name: str, auth: AuthContext = Depends(verify_token)) -> Dict[str, bool]:
    """Update cache with new documents matching its filter."""
    try:
        async with telemetry.track_operation(
            operation_type="update_cache",
            user_id=auth.entity_id,
            metadata={"name": name},
        ):
            if name not in document_service.active_caches:
                exists = await document_service.load_cache(name)
                if not exists:
                    raise HTTPException(status_code=404, detail=f"Cache '{name}' not found")
            cache = document_service.active_caches[name]
            docs = await document_service.db.get_documents(auth, filters=cache.filters)
            docs_to_add = [doc for doc in docs if doc.id not in cache.docs]
            return cache.add_docs(docs_to_add)
    except PermissionError as e:
        raise HTTPException(status_code=403, detail=str(e))


@app.post("/cache/{name}/add_docs")
async def add_docs_to_cache(
    name: str, docs: List[str], auth: AuthContext = Depends(verify_token)
) -> Dict[str, bool]:
    """Add specific documents to the cache."""
    try:
        async with telemetry.track_operation(
            operation_type="add_docs_to_cache",
            user_id=auth.entity_id,
            metadata={"name": name, "docs": docs},
        ):
            cache = document_service.active_caches[name]
            docs_to_add = [
                await document_service.db.get_document(doc_id, auth)
                for doc_id in docs
                if doc_id not in cache.docs
            ]
            return cache.add_docs(docs_to_add)
    except PermissionError as e:
        raise HTTPException(status_code=403, detail=str(e))


@app.post("/cache/{name}/query")
async def query_cache(
    name: str,
    query: str,
    max_tokens: Optional[int] = None,
    temperature: Optional[float] = None,
    auth: AuthContext = Depends(verify_token),
) -> CompletionResponse:
    """Query the cache with a prompt."""
    try:
        # Check cache query limits if in cloud mode
        if settings.MODE == "cloud" and auth.user_id:
            # Check limits before proceeding
            await check_and_increment_limits(auth, "cache_query", 1)
            
        async with telemetry.track_operation(
            operation_type="query_cache",
            user_id=auth.entity_id,
            metadata={
                "name": name,
                "query": query,
                "max_tokens": max_tokens,
                "temperature": temperature,
            },
        ):
            cache = document_service.active_caches[name]
            print(f"Cache state: {cache.state.n_tokens}", file=sys.stderr)
            return cache.query(query)  # , max_tokens, temperature)
    except PermissionError as e:
        raise HTTPException(status_code=403, detail=str(e))


@app.post("/graph/create", response_model=Graph)
async def create_graph(
    request: CreateGraphRequest,
    auth: AuthContext = Depends(verify_token),
) -> Graph:
    """
    Create a graph from documents.

    This endpoint extracts entities and relationships from documents
    matching the specified filters or document IDs and creates a graph.

    Args:
        request: CreateGraphRequest containing:
            - name: Name of the graph to create
            - filters: Optional metadata filters to determine which documents to include
            - documents: Optional list of specific document IDs to include
            - prompt_overrides: Optional customizations for entity extraction and resolution prompts
            - folder_name: Optional folder to scope the operation to
            - end_user_id: Optional end-user ID to scope the operation to
        auth: Authentication context

    Returns:
        Graph: The created graph object
    """
    try:
        # Validate prompt overrides before proceeding
        if request.prompt_overrides:
            validate_prompt_overrides_with_http_exception(request.prompt_overrides, operation_type="graph")
        
        # Check graph creation limits if in cloud mode
        if settings.MODE == "cloud" and auth.user_id:
            # Check limits before proceeding
            await check_and_increment_limits(auth, "graph", 1)
            
        async with telemetry.track_operation(
            operation_type="create_graph",
            user_id=auth.entity_id,
            metadata={
                "name": request.name,
                "filters": request.filters,
                "documents": request.documents,
                "folder_name": request.folder_name,
                "end_user_id": request.end_user_id,
            },
        ):
            # Create system filters for folder and user scoping
            system_filters = {}
            if request.folder_name:
                system_filters["folder_name"] = request.folder_name
            if request.end_user_id:
                system_filters["end_user_id"] = request.end_user_id
                
            return await document_service.create_graph(
                name=request.name,
                auth=auth,
                filters=request.filters,
                documents=request.documents,
                prompt_overrides=request.prompt_overrides,
                system_filters=system_filters,
            )
    except PermissionError as e:
        raise HTTPException(status_code=403, detail=str(e))
    except ValueError as e:
        validate_prompt_overrides_with_http_exception(operation_type="graph", error=e)


@app.post("/folders", response_model=Folder)
async def create_folder(
    folder_create: FolderCreate,
    auth: AuthContext = Depends(verify_token),
) -> Folder:
    """
    Create a new folder.
    
    Args:
        folder_create: Folder creation request containing name and optional description
        auth: Authentication context
        
    Returns:
        Folder: Created folder
    """
    try:
        async with telemetry.track_operation(
            operation_type="create_folder",
            user_id=auth.entity_id,
            metadata={
                "name": folder_create.name,
            },
        ):
            # Create a folder object with explicit ID
            import uuid
            folder_id = str(uuid.uuid4())
            logger.info(f"Creating folder with ID: {folder_id}, auth.user_id: {auth.user_id}")
            
            # Set up access control with user_id
            access_control = {
                "readers": [auth.entity_id],
                "writers": [auth.entity_id],
                "admins": [auth.entity_id],
            }
            
            if auth.user_id:
                access_control["user_id"] = [auth.user_id]
                logger.info(f"Adding user_id {auth.user_id} to folder access control")
            
            folder = Folder(
                id=folder_id,
                name=folder_create.name,
                description=folder_create.description,
                owner={
                    "type": auth.entity_type.value, 
                    "id": auth.entity_id,
                },
                access_control=access_control,
            )
            
            # Store in database
            success = await document_service.db.create_folder(folder)
            
            if not success:
                raise HTTPException(status_code=500, detail="Failed to create folder")
                
            return folder
    except Exception as e:
        logger.error(f"Error creating folder: {e}")
        raise HTTPException(status_code=500, detail=str(e))
        
@app.get("/folders", response_model=List[Folder])
async def list_folders(
    auth: AuthContext = Depends(verify_token),
) -> List[Folder]:
    """
    List all folders the user has access to.
    
    Args:
        auth: Authentication context
        
    Returns:
        List[Folder]: List of folders
    """
    try:
        async with telemetry.track_operation(
            operation_type="list_folders",
            user_id=auth.entity_id,
        ):
            folders = await document_service.db.list_folders(auth)
            return folders
    except Exception as e:
        logger.error(f"Error listing folders: {e}")
        raise HTTPException(status_code=500, detail=str(e))
        
@app.get("/folders/{folder_id}", response_model=Folder)
async def get_folder(
    folder_id: str,
    auth: AuthContext = Depends(verify_token),
) -> Folder:
    """
    Get a folder by ID.
    
    Args:
        folder_id: ID of the folder
        auth: Authentication context
        
    Returns:
        Folder: Folder if found and accessible
    """
    try:
        async with telemetry.track_operation(
            operation_type="get_folder",
            user_id=auth.entity_id,
            metadata={
                "folder_id": folder_id,
            },
        ):
            folder = await document_service.db.get_folder(folder_id, auth)
            
            if not folder:
                raise HTTPException(status_code=404, detail=f"Folder {folder_id} not found")
                
            return folder
    except HTTPException:
        raise
    except Exception as e:
        logger.error(f"Error getting folder: {e}")
        raise HTTPException(status_code=500, detail=str(e))
        
@app.post("/folders/{folder_id}/documents/{document_id}")
async def add_document_to_folder(
    folder_id: str,
    document_id: str,
    auth: AuthContext = Depends(verify_token),
):
    """
    Add a document to a folder.
    
    Args:
        folder_id: ID of the folder
        document_id: ID of the document
        auth: Authentication context
        
    Returns:
        Success status
    """
    try:
        async with telemetry.track_operation(
            operation_type="add_document_to_folder",
            user_id=auth.entity_id,
            metadata={
                "folder_id": folder_id,
                "document_id": document_id,
            },
        ):
            success = await document_service.db.add_document_to_folder(folder_id, document_id, auth)
            
            if not success:
                raise HTTPException(status_code=500, detail="Failed to add document to folder")
                
            return {"status": "success"}
    except Exception as e:
        logger.error(f"Error adding document to folder: {e}")
        raise HTTPException(status_code=500, detail=str(e))
        
@app.delete("/folders/{folder_id}/documents/{document_id}")
async def remove_document_from_folder(
    folder_id: str,
    document_id: str,
    auth: AuthContext = Depends(verify_token),
):
    """
    Remove a document from a folder.
    
    Args:
        folder_id: ID of the folder
        document_id: ID of the document
        auth: Authentication context
        
    Returns:
        Success status
    """
    try:
        async with telemetry.track_operation(
            operation_type="remove_document_from_folder",
            user_id=auth.entity_id,
            metadata={
                "folder_id": folder_id,
                "document_id": document_id,
            },
        ):
            success = await document_service.db.remove_document_from_folder(folder_id, document_id, auth)
            
            if not success:
                raise HTTPException(status_code=500, detail="Failed to remove document from folder")
                
            return {"status": "success"}
    except Exception as e:
        logger.error(f"Error removing document from folder: {e}")
        raise HTTPException(status_code=500, detail=str(e))


@app.get("/graph/{name}", response_model=Graph)
async def get_graph(
    name: str,
    auth: AuthContext = Depends(verify_token),
    folder_name: Optional[str] = None,
    end_user_id: Optional[str] = None,
) -> Graph:
    """
    Get a graph by name.

    This endpoint retrieves a graph by its name if the user has access to it.

    Args:
        name: Name of the graph to retrieve
        auth: Authentication context
        folder_name: Optional folder to scope the operation to
        end_user_id: Optional end-user ID to scope the operation to

    Returns:
        Graph: The requested graph object
    """
    try:
        async with telemetry.track_operation(
            operation_type="get_graph",
            user_id=auth.entity_id,
            metadata={
                "name": name,
                "folder_name": folder_name,
                "end_user_id": end_user_id
            },
        ):
            # Create system filters for folder and user scoping
            system_filters = {}
            if folder_name:
                system_filters["folder_name"] = folder_name
            if end_user_id:
                system_filters["end_user_id"] = end_user_id
                
            graph = await document_service.db.get_graph(name, auth, system_filters)
            if not graph:
                raise HTTPException(status_code=404, detail=f"Graph '{name}' not found")
            return graph
    except PermissionError as e:
        raise HTTPException(status_code=403, detail=str(e))
    except Exception as e:
        raise HTTPException(status_code=500, detail=str(e))


@app.get("/graphs", response_model=List[Graph])
async def list_graphs(
    auth: AuthContext = Depends(verify_token),
    folder_name: Optional[str] = None,
    end_user_id: Optional[str] = None,
) -> List[Graph]:
    """
    List all graphs the user has access to.

    This endpoint retrieves all graphs the user has access to.

    Args:
        auth: Authentication context
        folder_name: Optional folder to scope the operation to
        end_user_id: Optional end-user ID to scope the operation to

    Returns:
        List[Graph]: List of graph objects
    """
    try:
        async with telemetry.track_operation(
            operation_type="list_graphs",
            user_id=auth.entity_id,
            metadata={
                "folder_name": folder_name,
                "end_user_id": end_user_id
            },
        ):
            # Create system filters for folder and user scoping
            system_filters = {}
            if folder_name:
                system_filters["folder_name"] = folder_name
            if end_user_id:
                system_filters["end_user_id"] = end_user_id
                
            return await document_service.db.list_graphs(auth, system_filters)
    except PermissionError as e:
        raise HTTPException(status_code=403, detail=str(e))
    except Exception as e:
        raise HTTPException(status_code=500, detail=str(e))


@app.post("/graph/{name}/update", response_model=Graph)
async def update_graph(
    name: str,
    request: UpdateGraphRequest,
    auth: AuthContext = Depends(verify_token),
) -> Graph:
    """
    Update an existing graph with new documents.

    This endpoint processes additional documents based on the original graph filters 
    and/or new filters/document IDs, extracts entities and relationships, and 
    updates the graph with new information.

    Args:
        name: Name of the graph to update
        request: UpdateGraphRequest containing:
            - additional_filters: Optional additional metadata filters to determine which new documents to include
            - additional_documents: Optional list of additional document IDs to include
            - prompt_overrides: Optional customizations for entity extraction and resolution prompts
            - folder_name: Optional folder to scope the operation to
            - end_user_id: Optional end-user ID to scope the operation to
        auth: Authentication context

    Returns:
        Graph: The updated graph object
    """
    try:
        # Validate prompt overrides before proceeding
        if request.prompt_overrides:
            validate_prompt_overrides_with_http_exception(request.prompt_overrides, operation_type="graph")
        
        async with telemetry.track_operation(
            operation_type="update_graph",
            user_id=auth.entity_id,
            metadata={
                "name": name,
                "additional_filters": request.additional_filters,
                "additional_documents": request.additional_documents,
                "folder_name": request.folder_name,
                "end_user_id": request.end_user_id,
            },
        ):
            # Create system filters for folder and user scoping
            system_filters = {}
            if request.folder_name:
                system_filters["folder_name"] = request.folder_name
            if request.end_user_id:
                system_filters["end_user_id"] = request.end_user_id
                
            return await document_service.update_graph(
                name=name,
                auth=auth,
                additional_filters=request.additional_filters,
                additional_documents=request.additional_documents,
                prompt_overrides=request.prompt_overrides,
                system_filters=system_filters,
            )
    except PermissionError as e:
        raise HTTPException(status_code=403, detail=str(e))
    except ValueError as e:
        validate_prompt_overrides_with_http_exception(operation_type="graph", error=e)
    except Exception as e:
        logger.error(f"Error updating graph: {e}")
        raise HTTPException(status_code=500, detail=str(e))


@app.post("/local/generate_uri", include_in_schema=True)
async def generate_local_uri(
    name: str = Form("admin"),
    expiry_days: int = Form(30),
) -> Dict[str, str]:
    """Generate a local URI for development. This endpoint is unprotected."""
    try:
        # Clean name
        name = name.replace(" ", "_").lower()

        # Create payload
        payload = {
            "type": "developer",
            "entity_id": name,
            "permissions": ["read", "write", "admin"],
            "exp": datetime.now(UTC) + timedelta(days=expiry_days),
        }

        # Generate token
        token = jwt.encode(payload, settings.JWT_SECRET_KEY, algorithm=settings.JWT_ALGORITHM)

        # Read config for host/port
        with open("morphik.toml", "rb") as f:
            config = tomli.load(f)
        base_url = f"{config['api']['host']}:{config['api']['port']}".replace(
            "localhost", "127.0.0.1"
        )

        # Generate URI
        uri = f"morphik://{name}:{token}@{base_url}"
        return {"uri": uri}
    except Exception as e:
        logger.error(f"Error generating local URI: {e}")
        raise HTTPException(status_code=500, detail=str(e))


@app.post("/cloud/generate_uri", include_in_schema=True)
async def generate_cloud_uri(
    request: GenerateUriRequest,
    authorization: str = Header(None),
) -> Dict[str, str]:
    """Generate a URI for cloud hosted applications."""
    try:
        app_id = request.app_id
        name = request.name
        user_id = request.user_id
        expiry_days = request.expiry_days

        logger.debug(f"Generating cloud URI for app_id={app_id}, name={name}, user_id={user_id}")

        # Verify authorization header before proceeding
        if not authorization:
            logger.warning("Missing authorization header")
            raise HTTPException(
                status_code=401,
                detail="Missing authorization header",
                headers={"WWW-Authenticate": "Bearer"},
            )

        # Verify the token is valid
        if not authorization.startswith("Bearer "):
            raise HTTPException(status_code=401, detail="Invalid authorization header")

        token = authorization[7:]  # Remove "Bearer "

        try:
            # Decode the token to ensure it's valid
            payload = jwt.decode(token, settings.JWT_SECRET_KEY, algorithms=[settings.JWT_ALGORITHM])

            # Only allow users to create apps for themselves (or admin)
            token_user_id = payload.get("user_id")
            logger.debug(f"Token user ID: {token_user_id}")
            logger.debug(f"User ID: {user_id}")
            if not (token_user_id == user_id or "admin" in payload.get("permissions", [])):
                raise HTTPException(
                    status_code=403,
                    detail="You can only create apps for your own account unless you have admin permissions"
                )
        except jwt.InvalidTokenError as e:
            raise HTTPException(status_code=401, detail=str(e))

        # Import UserService here to avoid circular imports
        from core.services.user_service import UserService
        user_service = UserService()

        # Initialize user service if needed
        await user_service.initialize()

        # Clean name
        name = name.replace(" ", "_").lower()

        # Check if the user is within app limit and generate URI
        uri = await user_service.generate_cloud_uri(user_id, app_id, name, expiry_days)

        if not uri:
            logger.debug("Application limit reached for this account tier with user_id: %s", user_id)
            raise HTTPException(
                status_code=403,
                detail="Application limit reached for this account tier"
            )

        return {"uri": uri, "app_id": app_id}
    except HTTPException:
        # Re-raise HTTP exceptions
        raise
    except Exception as e:
        logger.error(f"Error generating cloud URI: {e}")
        raise HTTPException(status_code=500, detail=str(e))<|MERGE_RESOLUTION|>--- conflicted
+++ resolved
@@ -445,8 +445,6 @@
             success = await database.store_document(doc)
             if not success:
                 raise Exception("Failed to store document metadata")
-<<<<<<< HEAD
-=======
                 
             # If folder_name is provided, ensure the folder exists and add document to it
             if folder_name:
@@ -456,7 +454,6 @@
                 except Exception as e:
                     # Log error but don't raise - we want document ingestion to continue even if folder operation fails
                     logger.error(f"Error ensuring folder exists: {e}")
->>>>>>> 2b1c253b
             
             # Read file content
             file_content = await file.read()
@@ -642,8 +639,6 @@
                 if not success:
                     raise Exception(f"Failed to store document metadata for {file.filename}")
                 
-<<<<<<< HEAD
-=======
                 # If folder_name is provided, ensure the folder exists and add document to it
                 if folder_name:
                     try:
@@ -653,7 +648,6 @@
                         # Log error but don't raise - we want document ingestion to continue even if folder operation fails
                         logger.error(f"Error ensuring folder exists: {e}")
                 
->>>>>>> 2b1c253b
                 # Read file content
                 file_content = await file.read()
                 
